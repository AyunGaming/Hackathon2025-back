--- conflicted
+++ resolved
@@ -4,11 +4,7 @@
         "Read more about it at https://getcomposer.org/doc/01-basic-usage.md#installing-dependencies",
         "This file is @generated automatically"
     ],
-<<<<<<< HEAD
-    "content-hash": "8d9091ee8d8682c58d2a6175205f9829",
-=======
     "content-hash": "b2ecf0485a426276c4ff90fceb14daa3",
->>>>>>> 149fd234
     "packages": [
         {
             "name": "doctrine/cache",
@@ -1228,8 +1224,6 @@
             "time": "2025-01-24T11:45:48+00:00"
         },
         {
-<<<<<<< HEAD
-=======
             "name": "lcobucci/clock",
             "version": "2.2.0",
             "source": {
@@ -1485,7 +1479,6 @@
             "time": "2023-02-13T12:30:12+00:00"
         },
         {
->>>>>>> 149fd234
             "name": "monolog/monolog",
             "version": "3.9.0",
             "source": {
@@ -1589,8 +1582,6 @@
             "time": "2025-03-24T10:02:05+00:00"
         },
         {
-<<<<<<< HEAD
-=======
             "name": "namshi/jose",
             "version": "7.2.3",
             "source": {
@@ -1720,7 +1711,6 @@
             "time": "2024-06-24T21:25:28+00:00"
         },
         {
->>>>>>> 149fd234
             "name": "psr/cache",
             "version": "3.0.0",
             "source": {
@@ -5960,7 +5950,6 @@
             "time": "2025-04-04T09:48:44+00:00"
         },
         {
-<<<<<<< HEAD
             "name": "tecnickcom/tcpdf",
             "version": "6.9.4",
             "source": {
@@ -6030,7 +6019,6 @@
                 }
             ],
             "time": "2025-05-13T11:34:35+00:00"
-=======
             "name": "twig/twig",
             "version": "v3.21.1",
             "source": {
@@ -6108,7 +6096,6 @@
                 }
             ],
             "time": "2025-05-03T07:21:55+00:00"
->>>>>>> 149fd234
         }
     ],
     "packages-dev": [
