{
    "_readme": [
        "This file locks the dependencies of your project to a known state",
        "Read more about it at https://getcomposer.org/doc/01-basic-usage.md#installing-dependencies",
        "This file is @generated automatically"
    ],
<<<<<<< HEAD
    "content-hash": "0071fac9b0e79d1c6f747c61c987ea3e",
=======
    "content-hash": "6c377931f85c97b3b7d4e21ef9709735",
>>>>>>> bd77fea6
    "packages": [
        {
            "name": "doctrine/cache",
            "version": "2.2.0",
            "source": {
                "type": "git",
                "url": "https://github.com/doctrine/cache.git",
                "reference": "1ca8f21980e770095a31456042471a57bc4c68fb"
            },
            "dist": {
                "type": "zip",
                "url": "https://api.github.com/repos/doctrine/cache/zipball/1ca8f21980e770095a31456042471a57bc4c68fb",
                "reference": "1ca8f21980e770095a31456042471a57bc4c68fb",
                "shasum": ""
            },
            "require": {
                "php": "~7.1 || ^8.0"
            },
            "conflict": {
                "doctrine/common": ">2.2,<2.4"
            },
            "require-dev": {
                "cache/integration-tests": "dev-master",
                "doctrine/coding-standard": "^9",
                "phpunit/phpunit": "^7.5 || ^8.5 || ^9.5",
                "psr/cache": "^1.0 || ^2.0 || ^3.0",
                "symfony/cache": "^4.4 || ^5.4 || ^6",
                "symfony/var-exporter": "^4.4 || ^5.4 || ^6"
            },
            "type": "library",
            "autoload": {
                "psr-4": {
                    "Doctrine\\Common\\Cache\\": "lib/Doctrine/Common/Cache"
                }
            },
            "notification-url": "https://packagist.org/downloads/",
            "license": [
                "MIT"
            ],
            "authors": [
                {
                    "name": "Guilherme Blanco",
                    "email": "guilhermeblanco@gmail.com"
                },
                {
                    "name": "Roman Borschel",
                    "email": "roman@code-factory.org"
                },
                {
                    "name": "Benjamin Eberlei",
                    "email": "kontakt@beberlei.de"
                },
                {
                    "name": "Jonathan Wage",
                    "email": "jonwage@gmail.com"
                },
                {
                    "name": "Johannes Schmitt",
                    "email": "schmittjoh@gmail.com"
                }
            ],
            "description": "PHP Doctrine Cache library is a popular cache implementation that supports many different drivers such as redis, memcache, apc, mongodb and others.",
            "homepage": "https://www.doctrine-project.org/projects/cache.html",
            "keywords": [
                "abstraction",
                "apcu",
                "cache",
                "caching",
                "couchdb",
                "memcached",
                "php",
                "redis",
                "xcache"
            ],
            "support": {
                "issues": "https://github.com/doctrine/cache/issues",
                "source": "https://github.com/doctrine/cache/tree/2.2.0"
            },
            "funding": [
                {
                    "url": "https://www.doctrine-project.org/sponsorship.html",
                    "type": "custom"
                },
                {
                    "url": "https://www.patreon.com/phpdoctrine",
                    "type": "patreon"
                },
                {
                    "url": "https://tidelift.com/funding/github/packagist/doctrine%2Fcache",
                    "type": "tidelift"
                }
            ],
            "time": "2022-05-20T20:07:39+00:00"
        },
        {
            "name": "doctrine/collections",
            "version": "2.3.0",
            "source": {
                "type": "git",
                "url": "https://github.com/doctrine/collections.git",
                "reference": "2eb07e5953eed811ce1b309a7478a3b236f2273d"
            },
            "dist": {
                "type": "zip",
                "url": "https://api.github.com/repos/doctrine/collections/zipball/2eb07e5953eed811ce1b309a7478a3b236f2273d",
                "reference": "2eb07e5953eed811ce1b309a7478a3b236f2273d",
                "shasum": ""
            },
            "require": {
                "doctrine/deprecations": "^1",
                "php": "^8.1",
                "symfony/polyfill-php84": "^1.30"
            },
            "require-dev": {
                "doctrine/coding-standard": "^12",
                "ext-json": "*",
                "phpstan/phpstan": "^1.8",
                "phpstan/phpstan-phpunit": "^1.0",
                "phpunit/phpunit": "^10.5"
            },
            "type": "library",
            "autoload": {
                "psr-4": {
                    "Doctrine\\Common\\Collections\\": "src"
                }
            },
            "notification-url": "https://packagist.org/downloads/",
            "license": [
                "MIT"
            ],
            "authors": [
                {
                    "name": "Guilherme Blanco",
                    "email": "guilhermeblanco@gmail.com"
                },
                {
                    "name": "Roman Borschel",
                    "email": "roman@code-factory.org"
                },
                {
                    "name": "Benjamin Eberlei",
                    "email": "kontakt@beberlei.de"
                },
                {
                    "name": "Jonathan Wage",
                    "email": "jonwage@gmail.com"
                },
                {
                    "name": "Johannes Schmitt",
                    "email": "schmittjoh@gmail.com"
                }
            ],
            "description": "PHP Doctrine Collections library that adds additional functionality on top of PHP arrays.",
            "homepage": "https://www.doctrine-project.org/projects/collections.html",
            "keywords": [
                "array",
                "collections",
                "iterators",
                "php"
            ],
            "support": {
                "issues": "https://github.com/doctrine/collections/issues",
                "source": "https://github.com/doctrine/collections/tree/2.3.0"
            },
            "funding": [
                {
                    "url": "https://www.doctrine-project.org/sponsorship.html",
                    "type": "custom"
                },
                {
                    "url": "https://www.patreon.com/phpdoctrine",
                    "type": "patreon"
                },
                {
                    "url": "https://tidelift.com/funding/github/packagist/doctrine%2Fcollections",
                    "type": "tidelift"
                }
            ],
            "time": "2025-03-22T10:17:19+00:00"
        },
        {
            "name": "doctrine/dbal",
            "version": "3.9.4",
            "source": {
                "type": "git",
                "url": "https://github.com/doctrine/dbal.git",
                "reference": "ec16c82f20be1a7224e65ac67144a29199f87959"
            },
            "dist": {
                "type": "zip",
                "url": "https://api.github.com/repos/doctrine/dbal/zipball/ec16c82f20be1a7224e65ac67144a29199f87959",
                "reference": "ec16c82f20be1a7224e65ac67144a29199f87959",
                "shasum": ""
            },
            "require": {
                "composer-runtime-api": "^2",
                "doctrine/cache": "^1.11|^2.0",
                "doctrine/deprecations": "^0.5.3|^1",
                "doctrine/event-manager": "^1|^2",
                "php": "^7.4 || ^8.0",
                "psr/cache": "^1|^2|^3",
                "psr/log": "^1|^2|^3"
            },
            "require-dev": {
                "doctrine/coding-standard": "12.0.0",
                "fig/log-test": "^1",
                "jetbrains/phpstorm-stubs": "2023.1",
                "phpstan/phpstan": "2.1.1",
                "phpstan/phpstan-strict-rules": "^2",
                "phpunit/phpunit": "9.6.22",
                "slevomat/coding-standard": "8.13.1",
                "squizlabs/php_codesniffer": "3.10.2",
                "symfony/cache": "^5.4|^6.0|^7.0",
                "symfony/console": "^4.4|^5.4|^6.0|^7.0"
            },
            "suggest": {
                "symfony/console": "For helpful console commands such as SQL execution and import of files."
            },
            "bin": [
                "bin/doctrine-dbal"
            ],
            "type": "library",
            "autoload": {
                "psr-4": {
                    "Doctrine\\DBAL\\": "src"
                }
            },
            "notification-url": "https://packagist.org/downloads/",
            "license": [
                "MIT"
            ],
            "authors": [
                {
                    "name": "Guilherme Blanco",
                    "email": "guilhermeblanco@gmail.com"
                },
                {
                    "name": "Roman Borschel",
                    "email": "roman@code-factory.org"
                },
                {
                    "name": "Benjamin Eberlei",
                    "email": "kontakt@beberlei.de"
                },
                {
                    "name": "Jonathan Wage",
                    "email": "jonwage@gmail.com"
                }
            ],
            "description": "Powerful PHP database abstraction layer (DBAL) with many features for database schema introspection and management.",
            "homepage": "https://www.doctrine-project.org/projects/dbal.html",
            "keywords": [
                "abstraction",
                "database",
                "db2",
                "dbal",
                "mariadb",
                "mssql",
                "mysql",
                "oci8",
                "oracle",
                "pdo",
                "pgsql",
                "postgresql",
                "queryobject",
                "sasql",
                "sql",
                "sqlite",
                "sqlserver",
                "sqlsrv"
            ],
            "support": {
                "issues": "https://github.com/doctrine/dbal/issues",
                "source": "https://github.com/doctrine/dbal/tree/3.9.4"
            },
            "funding": [
                {
                    "url": "https://www.doctrine-project.org/sponsorship.html",
                    "type": "custom"
                },
                {
                    "url": "https://www.patreon.com/phpdoctrine",
                    "type": "patreon"
                },
                {
                    "url": "https://tidelift.com/funding/github/packagist/doctrine%2Fdbal",
                    "type": "tidelift"
                }
            ],
            "time": "2025-01-16T08:28:55+00:00"
        },
        {
            "name": "doctrine/deprecations",
            "version": "1.1.5",
            "source": {
                "type": "git",
                "url": "https://github.com/doctrine/deprecations.git",
                "reference": "459c2f5dd3d6a4633d3b5f46ee2b1c40f57d3f38"
            },
            "dist": {
                "type": "zip",
                "url": "https://api.github.com/repos/doctrine/deprecations/zipball/459c2f5dd3d6a4633d3b5f46ee2b1c40f57d3f38",
                "reference": "459c2f5dd3d6a4633d3b5f46ee2b1c40f57d3f38",
                "shasum": ""
            },
            "require": {
                "php": "^7.1 || ^8.0"
            },
            "conflict": {
                "phpunit/phpunit": "<=7.5 || >=13"
            },
            "require-dev": {
                "doctrine/coding-standard": "^9 || ^12 || ^13",
                "phpstan/phpstan": "1.4.10 || 2.1.11",
                "phpstan/phpstan-phpunit": "^1.0 || ^2",
                "phpunit/phpunit": "^7.5 || ^8.5 || ^9.6 || ^10.5 || ^11.5 || ^12",
                "psr/log": "^1 || ^2 || ^3"
            },
            "suggest": {
                "psr/log": "Allows logging deprecations via PSR-3 logger implementation"
            },
            "type": "library",
            "autoload": {
                "psr-4": {
                    "Doctrine\\Deprecations\\": "src"
                }
            },
            "notification-url": "https://packagist.org/downloads/",
            "license": [
                "MIT"
            ],
            "description": "A small layer on top of trigger_error(E_USER_DEPRECATED) or PSR-3 logging with options to disable all deprecations or selectively for packages.",
            "homepage": "https://www.doctrine-project.org/",
            "support": {
                "issues": "https://github.com/doctrine/deprecations/issues",
                "source": "https://github.com/doctrine/deprecations/tree/1.1.5"
            },
            "time": "2025-04-07T20:06:18+00:00"
        },
        {
            "name": "doctrine/doctrine-bundle",
            "version": "2.14.0",
            "source": {
                "type": "git",
                "url": "https://github.com/doctrine/DoctrineBundle.git",
                "reference": "ca6a7350b421baf7fbdefbf9f4993292ed18effb"
            },
            "dist": {
                "type": "zip",
                "url": "https://api.github.com/repos/doctrine/DoctrineBundle/zipball/ca6a7350b421baf7fbdefbf9f4993292ed18effb",
                "reference": "ca6a7350b421baf7fbdefbf9f4993292ed18effb",
                "shasum": ""
            },
            "require": {
                "doctrine/dbal": "^3.7.0 || ^4.0",
                "doctrine/persistence": "^3.1 || ^4",
                "doctrine/sql-formatter": "^1.0.1",
                "php": "^8.1",
                "symfony/cache": "^6.4 || ^7.0",
                "symfony/config": "^6.4 || ^7.0",
                "symfony/console": "^6.4 || ^7.0",
                "symfony/dependency-injection": "^6.4 || ^7.0",
                "symfony/deprecation-contracts": "^2.1 || ^3",
                "symfony/doctrine-bridge": "^6.4.3 || ^7.0.3",
                "symfony/framework-bundle": "^6.4 || ^7.0",
                "symfony/service-contracts": "^2.5 || ^3"
            },
            "conflict": {
                "doctrine/annotations": ">=3.0",
                "doctrine/cache": "< 1.11",
                "doctrine/orm": "<2.17 || >=4.0",
                "symfony/var-exporter": "< 6.4.1 || 7.0.0",
                "twig/twig": "<2.13 || >=3.0 <3.0.4"
            },
            "require-dev": {
                "doctrine/annotations": "^1 || ^2",
                "doctrine/cache": "^1.11 || ^2.0",
                "doctrine/coding-standard": "^12",
                "doctrine/deprecations": "^1.0",
                "doctrine/orm": "^2.17 || ^3.0",
                "friendsofphp/proxy-manager-lts": "^1.0",
                "phpstan/phpstan": "2.1.1",
                "phpstan/phpstan-phpunit": "2.0.3",
                "phpstan/phpstan-strict-rules": "^2",
                "phpunit/phpunit": "^9.6.22",
                "psr/log": "^1.1.4 || ^2.0 || ^3.0",
                "symfony/doctrine-messenger": "^6.4 || ^7.0",
                "symfony/messenger": "^6.4 || ^7.0",
                "symfony/phpunit-bridge": "^7.2",
                "symfony/property-info": "^6.4 || ^7.0",
                "symfony/security-bundle": "^6.4 || ^7.0",
                "symfony/stopwatch": "^6.4 || ^7.0",
                "symfony/string": "^6.4 || ^7.0",
                "symfony/twig-bridge": "^6.4 || ^7.0",
                "symfony/validator": "^6.4 || ^7.0",
                "symfony/var-exporter": "^6.4.1 || ^7.0.1",
                "symfony/web-profiler-bundle": "^6.4 || ^7.0",
                "symfony/yaml": "^6.4 || ^7.0",
                "twig/twig": "^2.13 || ^3.0.4"
            },
            "suggest": {
                "doctrine/orm": "The Doctrine ORM integration is optional in the bundle.",
                "ext-pdo": "*",
                "symfony/web-profiler-bundle": "To use the data collector."
            },
            "type": "symfony-bundle",
            "autoload": {
                "psr-4": {
                    "Doctrine\\Bundle\\DoctrineBundle\\": "src"
                }
            },
            "notification-url": "https://packagist.org/downloads/",
            "license": [
                "MIT"
            ],
            "authors": [
                {
                    "name": "Fabien Potencier",
                    "email": "fabien@symfony.com"
                },
                {
                    "name": "Benjamin Eberlei",
                    "email": "kontakt@beberlei.de"
                },
                {
                    "name": "Symfony Community",
                    "homepage": "https://symfony.com/contributors"
                },
                {
                    "name": "Doctrine Project",
                    "homepage": "https://www.doctrine-project.org/"
                }
            ],
            "description": "Symfony DoctrineBundle",
            "homepage": "https://www.doctrine-project.org",
            "keywords": [
                "database",
                "dbal",
                "orm",
                "persistence"
            ],
            "support": {
                "issues": "https://github.com/doctrine/DoctrineBundle/issues",
                "source": "https://github.com/doctrine/DoctrineBundle/tree/2.14.0"
            },
            "funding": [
                {
                    "url": "https://www.doctrine-project.org/sponsorship.html",
                    "type": "custom"
                },
                {
                    "url": "https://www.patreon.com/phpdoctrine",
                    "type": "patreon"
                },
                {
                    "url": "https://tidelift.com/funding/github/packagist/doctrine%2Fdoctrine-bundle",
                    "type": "tidelift"
                }
            ],
            "time": "2025-03-22T17:28:21+00:00"
        },
        {
            "name": "doctrine/doctrine-migrations-bundle",
            "version": "3.4.2",
            "source": {
                "type": "git",
                "url": "https://github.com/doctrine/DoctrineMigrationsBundle.git",
                "reference": "5a6ac7120c2924c4c070a869d08b11ccf9e277b9"
            },
            "dist": {
                "type": "zip",
                "url": "https://api.github.com/repos/doctrine/DoctrineMigrationsBundle/zipball/5a6ac7120c2924c4c070a869d08b11ccf9e277b9",
                "reference": "5a6ac7120c2924c4c070a869d08b11ccf9e277b9",
                "shasum": ""
            },
            "require": {
                "doctrine/doctrine-bundle": "^2.4",
                "doctrine/migrations": "^3.2",
                "php": "^7.2 || ^8.0",
                "symfony/deprecation-contracts": "^2.1 || ^3",
                "symfony/framework-bundle": "^5.4 || ^6.0 || ^7.0"
            },
            "require-dev": {
                "composer/semver": "^3.0",
                "doctrine/coding-standard": "^12",
                "doctrine/orm": "^2.6 || ^3",
                "phpstan/phpstan": "^1.4 || ^2",
                "phpstan/phpstan-deprecation-rules": "^1 || ^2",
                "phpstan/phpstan-phpunit": "^1 || ^2",
                "phpstan/phpstan-strict-rules": "^1.1 || ^2",
                "phpstan/phpstan-symfony": "^1.3 || ^2",
                "phpunit/phpunit": "^8.5 || ^9.5",
                "symfony/phpunit-bridge": "^6.3 || ^7",
                "symfony/var-exporter": "^5.4 || ^6 || ^7"
            },
            "type": "symfony-bundle",
            "autoload": {
                "psr-4": {
                    "Doctrine\\Bundle\\MigrationsBundle\\": "src"
                }
            },
            "notification-url": "https://packagist.org/downloads/",
            "license": [
                "MIT"
            ],
            "authors": [
                {
                    "name": "Fabien Potencier",
                    "email": "fabien@symfony.com"
                },
                {
                    "name": "Doctrine Project",
                    "homepage": "https://www.doctrine-project.org"
                },
                {
                    "name": "Symfony Community",
                    "homepage": "https://symfony.com/contributors"
                }
            ],
            "description": "Symfony DoctrineMigrationsBundle",
            "homepage": "https://www.doctrine-project.org",
            "keywords": [
                "dbal",
                "migrations",
                "schema"
            ],
            "support": {
                "issues": "https://github.com/doctrine/DoctrineMigrationsBundle/issues",
                "source": "https://github.com/doctrine/DoctrineMigrationsBundle/tree/3.4.2"
            },
            "funding": [
                {
                    "url": "https://www.doctrine-project.org/sponsorship.html",
                    "type": "custom"
                },
                {
                    "url": "https://www.patreon.com/phpdoctrine",
                    "type": "patreon"
                },
                {
                    "url": "https://tidelift.com/funding/github/packagist/doctrine%2Fdoctrine-migrations-bundle",
                    "type": "tidelift"
                }
            ],
            "time": "2025-03-11T17:36:26+00:00"
        },
        {
            "name": "doctrine/event-manager",
            "version": "2.0.1",
            "source": {
                "type": "git",
                "url": "https://github.com/doctrine/event-manager.git",
                "reference": "b680156fa328f1dfd874fd48c7026c41570b9c6e"
            },
            "dist": {
                "type": "zip",
                "url": "https://api.github.com/repos/doctrine/event-manager/zipball/b680156fa328f1dfd874fd48c7026c41570b9c6e",
                "reference": "b680156fa328f1dfd874fd48c7026c41570b9c6e",
                "shasum": ""
            },
            "require": {
                "php": "^8.1"
            },
            "conflict": {
                "doctrine/common": "<2.9"
            },
            "require-dev": {
                "doctrine/coding-standard": "^12",
                "phpstan/phpstan": "^1.8.8",
                "phpunit/phpunit": "^10.5",
                "vimeo/psalm": "^5.24"
            },
            "type": "library",
            "autoload": {
                "psr-4": {
                    "Doctrine\\Common\\": "src"
                }
            },
            "notification-url": "https://packagist.org/downloads/",
            "license": [
                "MIT"
            ],
            "authors": [
                {
                    "name": "Guilherme Blanco",
                    "email": "guilhermeblanco@gmail.com"
                },
                {
                    "name": "Roman Borschel",
                    "email": "roman@code-factory.org"
                },
                {
                    "name": "Benjamin Eberlei",
                    "email": "kontakt@beberlei.de"
                },
                {
                    "name": "Jonathan Wage",
                    "email": "jonwage@gmail.com"
                },
                {
                    "name": "Johannes Schmitt",
                    "email": "schmittjoh@gmail.com"
                },
                {
                    "name": "Marco Pivetta",
                    "email": "ocramius@gmail.com"
                }
            ],
            "description": "The Doctrine Event Manager is a simple PHP event system that was built to be used with the various Doctrine projects.",
            "homepage": "https://www.doctrine-project.org/projects/event-manager.html",
            "keywords": [
                "event",
                "event dispatcher",
                "event manager",
                "event system",
                "events"
            ],
            "support": {
                "issues": "https://github.com/doctrine/event-manager/issues",
                "source": "https://github.com/doctrine/event-manager/tree/2.0.1"
            },
            "funding": [
                {
                    "url": "https://www.doctrine-project.org/sponsorship.html",
                    "type": "custom"
                },
                {
                    "url": "https://www.patreon.com/phpdoctrine",
                    "type": "patreon"
                },
                {
                    "url": "https://tidelift.com/funding/github/packagist/doctrine%2Fevent-manager",
                    "type": "tidelift"
                }
            ],
            "time": "2024-05-22T20:47:39+00:00"
        },
        {
            "name": "doctrine/inflector",
            "version": "2.0.10",
            "source": {
                "type": "git",
                "url": "https://github.com/doctrine/inflector.git",
                "reference": "5817d0659c5b50c9b950feb9af7b9668e2c436bc"
            },
            "dist": {
                "type": "zip",
                "url": "https://api.github.com/repos/doctrine/inflector/zipball/5817d0659c5b50c9b950feb9af7b9668e2c436bc",
                "reference": "5817d0659c5b50c9b950feb9af7b9668e2c436bc",
                "shasum": ""
            },
            "require": {
                "php": "^7.2 || ^8.0"
            },
            "require-dev": {
                "doctrine/coding-standard": "^11.0",
                "phpstan/phpstan": "^1.8",
                "phpstan/phpstan-phpunit": "^1.1",
                "phpstan/phpstan-strict-rules": "^1.3",
                "phpunit/phpunit": "^8.5 || ^9.5",
                "vimeo/psalm": "^4.25 || ^5.4"
            },
            "type": "library",
            "autoload": {
                "psr-4": {
                    "Doctrine\\Inflector\\": "lib/Doctrine/Inflector"
                }
            },
            "notification-url": "https://packagist.org/downloads/",
            "license": [
                "MIT"
            ],
            "authors": [
                {
                    "name": "Guilherme Blanco",
                    "email": "guilhermeblanco@gmail.com"
                },
                {
                    "name": "Roman Borschel",
                    "email": "roman@code-factory.org"
                },
                {
                    "name": "Benjamin Eberlei",
                    "email": "kontakt@beberlei.de"
                },
                {
                    "name": "Jonathan Wage",
                    "email": "jonwage@gmail.com"
                },
                {
                    "name": "Johannes Schmitt",
                    "email": "schmittjoh@gmail.com"
                }
            ],
            "description": "PHP Doctrine Inflector is a small library that can perform string manipulations with regard to upper/lowercase and singular/plural forms of words.",
            "homepage": "https://www.doctrine-project.org/projects/inflector.html",
            "keywords": [
                "inflection",
                "inflector",
                "lowercase",
                "manipulation",
                "php",
                "plural",
                "singular",
                "strings",
                "uppercase",
                "words"
            ],
            "support": {
                "issues": "https://github.com/doctrine/inflector/issues",
                "source": "https://github.com/doctrine/inflector/tree/2.0.10"
            },
            "funding": [
                {
                    "url": "https://www.doctrine-project.org/sponsorship.html",
                    "type": "custom"
                },
                {
                    "url": "https://www.patreon.com/phpdoctrine",
                    "type": "patreon"
                },
                {
                    "url": "https://tidelift.com/funding/github/packagist/doctrine%2Finflector",
                    "type": "tidelift"
                }
            ],
            "time": "2024-02-18T20:23:39+00:00"
        },
        {
            "name": "doctrine/instantiator",
            "version": "2.0.0",
            "source": {
                "type": "git",
                "url": "https://github.com/doctrine/instantiator.git",
                "reference": "c6222283fa3f4ac679f8b9ced9a4e23f163e80d0"
            },
            "dist": {
                "type": "zip",
                "url": "https://api.github.com/repos/doctrine/instantiator/zipball/c6222283fa3f4ac679f8b9ced9a4e23f163e80d0",
                "reference": "c6222283fa3f4ac679f8b9ced9a4e23f163e80d0",
                "shasum": ""
            },
            "require": {
                "php": "^8.1"
            },
            "require-dev": {
                "doctrine/coding-standard": "^11",
                "ext-pdo": "*",
                "ext-phar": "*",
                "phpbench/phpbench": "^1.2",
                "phpstan/phpstan": "^1.9.4",
                "phpstan/phpstan-phpunit": "^1.3",
                "phpunit/phpunit": "^9.5.27",
                "vimeo/psalm": "^5.4"
            },
            "type": "library",
            "autoload": {
                "psr-4": {
                    "Doctrine\\Instantiator\\": "src/Doctrine/Instantiator/"
                }
            },
            "notification-url": "https://packagist.org/downloads/",
            "license": [
                "MIT"
            ],
            "authors": [
                {
                    "name": "Marco Pivetta",
                    "email": "ocramius@gmail.com",
                    "homepage": "https://ocramius.github.io/"
                }
            ],
            "description": "A small, lightweight utility to instantiate objects in PHP without invoking their constructors",
            "homepage": "https://www.doctrine-project.org/projects/instantiator.html",
            "keywords": [
                "constructor",
                "instantiate"
            ],
            "support": {
                "issues": "https://github.com/doctrine/instantiator/issues",
                "source": "https://github.com/doctrine/instantiator/tree/2.0.0"
            },
            "funding": [
                {
                    "url": "https://www.doctrine-project.org/sponsorship.html",
                    "type": "custom"
                },
                {
                    "url": "https://www.patreon.com/phpdoctrine",
                    "type": "patreon"
                },
                {
                    "url": "https://tidelift.com/funding/github/packagist/doctrine%2Finstantiator",
                    "type": "tidelift"
                }
            ],
            "time": "2022-12-30T00:23:10+00:00"
        },
        {
            "name": "doctrine/lexer",
            "version": "3.0.1",
            "source": {
                "type": "git",
                "url": "https://github.com/doctrine/lexer.git",
                "reference": "31ad66abc0fc9e1a1f2d9bc6a42668d2fbbcd6dd"
            },
            "dist": {
                "type": "zip",
                "url": "https://api.github.com/repos/doctrine/lexer/zipball/31ad66abc0fc9e1a1f2d9bc6a42668d2fbbcd6dd",
                "reference": "31ad66abc0fc9e1a1f2d9bc6a42668d2fbbcd6dd",
                "shasum": ""
            },
            "require": {
                "php": "^8.1"
            },
            "require-dev": {
                "doctrine/coding-standard": "^12",
                "phpstan/phpstan": "^1.10",
                "phpunit/phpunit": "^10.5",
                "psalm/plugin-phpunit": "^0.18.3",
                "vimeo/psalm": "^5.21"
            },
            "type": "library",
            "autoload": {
                "psr-4": {
                    "Doctrine\\Common\\Lexer\\": "src"
                }
            },
            "notification-url": "https://packagist.org/downloads/",
            "license": [
                "MIT"
            ],
            "authors": [
                {
                    "name": "Guilherme Blanco",
                    "email": "guilhermeblanco@gmail.com"
                },
                {
                    "name": "Roman Borschel",
                    "email": "roman@code-factory.org"
                },
                {
                    "name": "Johannes Schmitt",
                    "email": "schmittjoh@gmail.com"
                }
            ],
            "description": "PHP Doctrine Lexer parser library that can be used in Top-Down, Recursive Descent Parsers.",
            "homepage": "https://www.doctrine-project.org/projects/lexer.html",
            "keywords": [
                "annotations",
                "docblock",
                "lexer",
                "parser",
                "php"
            ],
            "support": {
                "issues": "https://github.com/doctrine/lexer/issues",
                "source": "https://github.com/doctrine/lexer/tree/3.0.1"
            },
            "funding": [
                {
                    "url": "https://www.doctrine-project.org/sponsorship.html",
                    "type": "custom"
                },
                {
                    "url": "https://www.patreon.com/phpdoctrine",
                    "type": "patreon"
                },
                {
                    "url": "https://tidelift.com/funding/github/packagist/doctrine%2Flexer",
                    "type": "tidelift"
                }
            ],
            "time": "2024-02-05T11:56:58+00:00"
        },
        {
            "name": "doctrine/migrations",
            "version": "3.9.0",
            "source": {
                "type": "git",
                "url": "https://github.com/doctrine/migrations.git",
                "reference": "325b61e41d032f5f7d7e2d11cbefff656eadc9ab"
            },
            "dist": {
                "type": "zip",
                "url": "https://api.github.com/repos/doctrine/migrations/zipball/325b61e41d032f5f7d7e2d11cbefff656eadc9ab",
                "reference": "325b61e41d032f5f7d7e2d11cbefff656eadc9ab",
                "shasum": ""
            },
            "require": {
                "composer-runtime-api": "^2",
                "doctrine/dbal": "^3.6 || ^4",
                "doctrine/deprecations": "^0.5.3 || ^1",
                "doctrine/event-manager": "^1.2 || ^2.0",
                "php": "^8.1",
                "psr/log": "^1.1.3 || ^2 || ^3",
                "symfony/console": "^5.4 || ^6.0 || ^7.0",
                "symfony/stopwatch": "^5.4 || ^6.0 || ^7.0",
                "symfony/var-exporter": "^6.2 || ^7.0"
            },
            "conflict": {
                "doctrine/orm": "<2.12 || >=4"
            },
            "require-dev": {
                "doctrine/coding-standard": "^12",
                "doctrine/orm": "^2.13 || ^3",
                "doctrine/persistence": "^2 || ^3 || ^4",
                "doctrine/sql-formatter": "^1.0",
                "ext-pdo_sqlite": "*",
                "fig/log-test": "^1",
                "phpstan/phpstan": "^1.10",
                "phpstan/phpstan-deprecation-rules": "^1.1",
                "phpstan/phpstan-phpunit": "^1.3",
                "phpstan/phpstan-strict-rules": "^1.4",
                "phpstan/phpstan-symfony": "^1.3",
                "phpunit/phpunit": "^10.3",
                "symfony/cache": "^5.4 || ^6.0 || ^7.0",
                "symfony/process": "^5.4 || ^6.0 || ^7.0",
                "symfony/yaml": "^5.4 || ^6.0 || ^7.0"
            },
            "suggest": {
                "doctrine/sql-formatter": "Allows to generate formatted SQL with the diff command.",
                "symfony/yaml": "Allows the use of yaml for migration configuration files."
            },
            "bin": [
                "bin/doctrine-migrations"
            ],
            "type": "library",
            "autoload": {
                "psr-4": {
                    "Doctrine\\Migrations\\": "src"
                }
            },
            "notification-url": "https://packagist.org/downloads/",
            "license": [
                "MIT"
            ],
            "authors": [
                {
                    "name": "Benjamin Eberlei",
                    "email": "kontakt@beberlei.de"
                },
                {
                    "name": "Jonathan Wage",
                    "email": "jonwage@gmail.com"
                },
                {
                    "name": "Michael Simonson",
                    "email": "contact@mikesimonson.com"
                }
            ],
            "description": "PHP Doctrine Migrations project offer additional functionality on top of the database abstraction layer (DBAL) for versioning your database schema and easily deploying changes to it. It is a very easy to use and a powerful tool.",
            "homepage": "https://www.doctrine-project.org/projects/migrations.html",
            "keywords": [
                "database",
                "dbal",
                "migrations"
            ],
            "support": {
                "issues": "https://github.com/doctrine/migrations/issues",
                "source": "https://github.com/doctrine/migrations/tree/3.9.0"
            },
            "funding": [
                {
                    "url": "https://www.doctrine-project.org/sponsorship.html",
                    "type": "custom"
                },
                {
                    "url": "https://www.patreon.com/phpdoctrine",
                    "type": "patreon"
                },
                {
                    "url": "https://tidelift.com/funding/github/packagist/doctrine%2Fmigrations",
                    "type": "tidelift"
                }
            ],
            "time": "2025-03-26T06:48:45+00:00"
        },
        {
            "name": "doctrine/orm",
            "version": "3.3.3",
            "source": {
                "type": "git",
                "url": "https://github.com/doctrine/orm.git",
                "reference": "1f1891d3e20ef9881e81c2f32c53e9dc88dfc9a7"
            },
            "dist": {
                "type": "zip",
                "url": "https://api.github.com/repos/doctrine/orm/zipball/1f1891d3e20ef9881e81c2f32c53e9dc88dfc9a7",
                "reference": "1f1891d3e20ef9881e81c2f32c53e9dc88dfc9a7",
                "shasum": ""
            },
            "require": {
                "composer-runtime-api": "^2",
                "doctrine/collections": "^2.2",
                "doctrine/dbal": "^3.8.2 || ^4",
                "doctrine/deprecations": "^0.5.3 || ^1",
                "doctrine/event-manager": "^1.2 || ^2",
                "doctrine/inflector": "^1.4 || ^2.0",
                "doctrine/instantiator": "^1.3 || ^2",
                "doctrine/lexer": "^3",
                "doctrine/persistence": "^3.3.1 || ^4",
                "ext-ctype": "*",
                "php": "^8.1",
                "psr/cache": "^1 || ^2 || ^3",
                "symfony/console": "^5.4 || ^6.0 || ^7.0",
                "symfony/var-exporter": "^6.3.9 || ^7.0"
            },
            "require-dev": {
                "doctrine/coding-standard": "^13.0",
                "phpbench/phpbench": "^1.0",
                "phpdocumentor/guides-cli": "^1.4",
                "phpstan/extension-installer": "^1.4",
                "phpstan/phpstan": "2.0.3",
                "phpstan/phpstan-deprecation-rules": "^2",
                "phpunit/phpunit": "^10.4.0",
                "psr/log": "^1 || ^2 || ^3",
                "squizlabs/php_codesniffer": "3.12.0",
                "symfony/cache": "^5.4 || ^6.2 || ^7.0"
            },
            "suggest": {
                "ext-dom": "Provides support for XSD validation for XML mapping files",
                "symfony/cache": "Provides cache support for Setup Tool with doctrine/cache 2.0"
            },
            "type": "library",
            "autoload": {
                "psr-4": {
                    "Doctrine\\ORM\\": "src"
                }
            },
            "notification-url": "https://packagist.org/downloads/",
            "license": [
                "MIT"
            ],
            "authors": [
                {
                    "name": "Guilherme Blanco",
                    "email": "guilhermeblanco@gmail.com"
                },
                {
                    "name": "Roman Borschel",
                    "email": "roman@code-factory.org"
                },
                {
                    "name": "Benjamin Eberlei",
                    "email": "kontakt@beberlei.de"
                },
                {
                    "name": "Jonathan Wage",
                    "email": "jonwage@gmail.com"
                },
                {
                    "name": "Marco Pivetta",
                    "email": "ocramius@gmail.com"
                }
            ],
            "description": "Object-Relational-Mapper for PHP",
            "homepage": "https://www.doctrine-project.org/projects/orm.html",
            "keywords": [
                "database",
                "orm"
            ],
            "support": {
                "issues": "https://github.com/doctrine/orm/issues",
                "source": "https://github.com/doctrine/orm/tree/3.3.3"
            },
            "time": "2025-05-02T17:42:51+00:00"
        },
        {
            "name": "doctrine/persistence",
            "version": "4.0.0",
            "source": {
                "type": "git",
                "url": "https://github.com/doctrine/persistence.git",
                "reference": "45004aca79189474f113cbe3a53847c2115a55fa"
            },
            "dist": {
                "type": "zip",
                "url": "https://api.github.com/repos/doctrine/persistence/zipball/45004aca79189474f113cbe3a53847c2115a55fa",
                "reference": "45004aca79189474f113cbe3a53847c2115a55fa",
                "shasum": ""
            },
            "require": {
                "doctrine/event-manager": "^1 || ^2",
                "php": "^8.1",
                "psr/cache": "^1.0 || ^2.0 || ^3.0"
            },
            "conflict": {
                "doctrine/common": "<2.10"
            },
            "require-dev": {
                "doctrine/coding-standard": "^12",
                "phpstan/phpstan": "1.12.7",
                "phpstan/phpstan-phpunit": "^1",
                "phpstan/phpstan-strict-rules": "^1.1",
                "phpunit/phpunit": "^9.6",
                "symfony/cache": "^4.4 || ^5.4 || ^6.0 || ^7.0"
            },
            "type": "library",
            "autoload": {
                "psr-4": {
                    "Doctrine\\Persistence\\": "src/Persistence"
                }
            },
            "notification-url": "https://packagist.org/downloads/",
            "license": [
                "MIT"
            ],
            "authors": [
                {
                    "name": "Guilherme Blanco",
                    "email": "guilhermeblanco@gmail.com"
                },
                {
                    "name": "Roman Borschel",
                    "email": "roman@code-factory.org"
                },
                {
                    "name": "Benjamin Eberlei",
                    "email": "kontakt@beberlei.de"
                },
                {
                    "name": "Jonathan Wage",
                    "email": "jonwage@gmail.com"
                },
                {
                    "name": "Johannes Schmitt",
                    "email": "schmittjoh@gmail.com"
                },
                {
                    "name": "Marco Pivetta",
                    "email": "ocramius@gmail.com"
                }
            ],
            "description": "The Doctrine Persistence project is a set of shared interfaces and functionality that the different Doctrine object mappers share.",
            "homepage": "https://www.doctrine-project.org/projects/persistence.html",
            "keywords": [
                "mapper",
                "object",
                "odm",
                "orm",
                "persistence"
            ],
            "support": {
                "issues": "https://github.com/doctrine/persistence/issues",
                "source": "https://github.com/doctrine/persistence/tree/4.0.0"
            },
            "funding": [
                {
                    "url": "https://www.doctrine-project.org/sponsorship.html",
                    "type": "custom"
                },
                {
                    "url": "https://www.patreon.com/phpdoctrine",
                    "type": "patreon"
                },
                {
                    "url": "https://tidelift.com/funding/github/packagist/doctrine%2Fpersistence",
                    "type": "tidelift"
                }
            ],
            "time": "2024-11-01T21:49:07+00:00"
        },
        {
            "name": "doctrine/sql-formatter",
            "version": "1.5.2",
            "source": {
                "type": "git",
                "url": "https://github.com/doctrine/sql-formatter.git",
                "reference": "d6d00aba6fd2957fe5216fe2b7673e9985db20c8"
            },
            "dist": {
                "type": "zip",
                "url": "https://api.github.com/repos/doctrine/sql-formatter/zipball/d6d00aba6fd2957fe5216fe2b7673e9985db20c8",
                "reference": "d6d00aba6fd2957fe5216fe2b7673e9985db20c8",
                "shasum": ""
            },
            "require": {
                "php": "^8.1"
            },
            "require-dev": {
                "doctrine/coding-standard": "^12",
                "ergebnis/phpunit-slow-test-detector": "^2.14",
                "phpstan/phpstan": "^1.10",
                "phpunit/phpunit": "^10.5"
            },
            "bin": [
                "bin/sql-formatter"
            ],
            "type": "library",
            "autoload": {
                "psr-4": {
                    "Doctrine\\SqlFormatter\\": "src"
                }
            },
            "notification-url": "https://packagist.org/downloads/",
            "license": [
                "MIT"
            ],
            "authors": [
                {
                    "name": "Jeremy Dorn",
                    "email": "jeremy@jeremydorn.com",
                    "homepage": "https://jeremydorn.com/"
                }
            ],
            "description": "a PHP SQL highlighting library",
            "homepage": "https://github.com/doctrine/sql-formatter/",
            "keywords": [
                "highlight",
                "sql"
            ],
            "support": {
                "issues": "https://github.com/doctrine/sql-formatter/issues",
                "source": "https://github.com/doctrine/sql-formatter/tree/1.5.2"
            },
            "time": "2025-01-24T11:45:48+00:00"
        },
        {
<<<<<<< HEAD
            "name": "nelmio/cors-bundle",
            "version": "2.5.0",
            "source": {
                "type": "git",
                "url": "https://github.com/nelmio/NelmioCorsBundle.git",
                "reference": "3a526fe025cd20e04a6a11370cf5ab28dbb5a544"
            },
            "dist": {
                "type": "zip",
                "url": "https://api.github.com/repos/nelmio/NelmioCorsBundle/zipball/3a526fe025cd20e04a6a11370cf5ab28dbb5a544",
                "reference": "3a526fe025cd20e04a6a11370cf5ab28dbb5a544",
                "shasum": ""
            },
            "require": {
                "psr/log": "^1.0 || ^2.0 || ^3.0",
                "symfony/framework-bundle": "^5.4 || ^6.0 || ^7.0"
            },
            "require-dev": {
                "mockery/mockery": "^1.3.6",
                "symfony/phpunit-bridge": "^5.4 || ^6.0 || ^7.0"
            },
            "type": "symfony-bundle",
            "extra": {
                "branch-alias": {
                    "dev-master": "2.x-dev"
=======
            "name": "monolog/monolog",
            "version": "3.9.0",
            "source": {
                "type": "git",
                "url": "https://github.com/Seldaek/monolog.git",
                "reference": "10d85740180ecba7896c87e06a166e0c95a0e3b6"
            },
            "dist": {
                "type": "zip",
                "url": "https://api.github.com/repos/Seldaek/monolog/zipball/10d85740180ecba7896c87e06a166e0c95a0e3b6",
                "reference": "10d85740180ecba7896c87e06a166e0c95a0e3b6",
                "shasum": ""
            },
            "require": {
                "php": ">=8.1",
                "psr/log": "^2.0 || ^3.0"
            },
            "provide": {
                "psr/log-implementation": "3.0.0"
            },
            "require-dev": {
                "aws/aws-sdk-php": "^3.0",
                "doctrine/couchdb": "~1.0@dev",
                "elasticsearch/elasticsearch": "^7 || ^8",
                "ext-json": "*",
                "graylog2/gelf-php": "^1.4.2 || ^2.0",
                "guzzlehttp/guzzle": "^7.4.5",
                "guzzlehttp/psr7": "^2.2",
                "mongodb/mongodb": "^1.8",
                "php-amqplib/php-amqplib": "~2.4 || ^3",
                "php-console/php-console": "^3.1.8",
                "phpstan/phpstan": "^2",
                "phpstan/phpstan-deprecation-rules": "^2",
                "phpstan/phpstan-strict-rules": "^2",
                "phpunit/phpunit": "^10.5.17 || ^11.0.7",
                "predis/predis": "^1.1 || ^2",
                "rollbar/rollbar": "^4.0",
                "ruflin/elastica": "^7 || ^8",
                "symfony/mailer": "^5.4 || ^6",
                "symfony/mime": "^5.4 || ^6"
            },
            "suggest": {
                "aws/aws-sdk-php": "Allow sending log messages to AWS services like DynamoDB",
                "doctrine/couchdb": "Allow sending log messages to a CouchDB server",
                "elasticsearch/elasticsearch": "Allow sending log messages to an Elasticsearch server via official client",
                "ext-amqp": "Allow sending log messages to an AMQP server (1.0+ required)",
                "ext-curl": "Required to send log messages using the IFTTTHandler, the LogglyHandler, the SendGridHandler, the SlackWebhookHandler or the TelegramBotHandler",
                "ext-mbstring": "Allow to work properly with unicode symbols",
                "ext-mongodb": "Allow sending log messages to a MongoDB server (via driver)",
                "ext-openssl": "Required to send log messages using SSL",
                "ext-sockets": "Allow sending log messages to a Syslog server (via UDP driver)",
                "graylog2/gelf-php": "Allow sending log messages to a GrayLog2 server",
                "mongodb/mongodb": "Allow sending log messages to a MongoDB server (via library)",
                "php-amqplib/php-amqplib": "Allow sending log messages to an AMQP server using php-amqplib",
                "rollbar/rollbar": "Allow sending log messages to Rollbar",
                "ruflin/elastica": "Allow sending log messages to an Elastic Search server"
            },
            "type": "library",
            "extra": {
                "branch-alias": {
                    "dev-main": "3.x-dev"
>>>>>>> bd77fea6
                }
            },
            "autoload": {
                "psr-4": {
<<<<<<< HEAD
                    "Nelmio\\CorsBundle\\": ""
                },
                "exclude-from-classmap": [
                    "/Tests/"
                ]
=======
                    "Monolog\\": "src/Monolog"
                }
>>>>>>> bd77fea6
            },
            "notification-url": "https://packagist.org/downloads/",
            "license": [
                "MIT"
            ],
            "authors": [
                {
<<<<<<< HEAD
                    "name": "Nelmio",
                    "homepage": "http://nelm.io"
                },
                {
                    "name": "Symfony Community",
                    "homepage": "https://github.com/nelmio/NelmioCorsBundle/contributors"
                }
            ],
            "description": "Adds CORS (Cross-Origin Resource Sharing) headers support in your Symfony application",
            "keywords": [
                "api",
                "cors",
                "crossdomain"
            ],
            "support": {
                "issues": "https://github.com/nelmio/NelmioCorsBundle/issues",
                "source": "https://github.com/nelmio/NelmioCorsBundle/tree/2.5.0"
            },
            "time": "2024-06-24T21:25:28+00:00"
=======
                    "name": "Jordi Boggiano",
                    "email": "j.boggiano@seld.be",
                    "homepage": "https://seld.be"
                }
            ],
            "description": "Sends your logs to files, sockets, inboxes, databases and various web services",
            "homepage": "https://github.com/Seldaek/monolog",
            "keywords": [
                "log",
                "logging",
                "psr-3"
            ],
            "support": {
                "issues": "https://github.com/Seldaek/monolog/issues",
                "source": "https://github.com/Seldaek/monolog/tree/3.9.0"
            },
            "funding": [
                {
                    "url": "https://github.com/Seldaek",
                    "type": "github"
                },
                {
                    "url": "https://tidelift.com/funding/github/packagist/monolog/monolog",
                    "type": "tidelift"
                }
            ],
            "time": "2025-03-24T10:02:05+00:00"
>>>>>>> bd77fea6
        },
        {
            "name": "psr/cache",
            "version": "3.0.0",
            "source": {
                "type": "git",
                "url": "https://github.com/php-fig/cache.git",
                "reference": "aa5030cfa5405eccfdcb1083ce040c2cb8d253bf"
            },
            "dist": {
                "type": "zip",
                "url": "https://api.github.com/repos/php-fig/cache/zipball/aa5030cfa5405eccfdcb1083ce040c2cb8d253bf",
                "reference": "aa5030cfa5405eccfdcb1083ce040c2cb8d253bf",
                "shasum": ""
            },
            "require": {
                "php": ">=8.0.0"
            },
            "type": "library",
            "extra": {
                "branch-alias": {
                    "dev-master": "1.0.x-dev"
                }
            },
            "autoload": {
                "psr-4": {
                    "Psr\\Cache\\": "src/"
                }
            },
            "notification-url": "https://packagist.org/downloads/",
            "license": [
                "MIT"
            ],
            "authors": [
                {
                    "name": "PHP-FIG",
                    "homepage": "https://www.php-fig.org/"
                }
            ],
            "description": "Common interface for caching libraries",
            "keywords": [
                "cache",
                "psr",
                "psr-6"
            ],
            "support": {
                "source": "https://github.com/php-fig/cache/tree/3.0.0"
            },
            "time": "2021-02-03T23:26:27+00:00"
        },
        {
            "name": "psr/clock",
            "version": "1.0.0",
            "source": {
                "type": "git",
                "url": "https://github.com/php-fig/clock.git",
                "reference": "e41a24703d4560fd0acb709162f73b8adfc3aa0d"
            },
            "dist": {
                "type": "zip",
                "url": "https://api.github.com/repos/php-fig/clock/zipball/e41a24703d4560fd0acb709162f73b8adfc3aa0d",
                "reference": "e41a24703d4560fd0acb709162f73b8adfc3aa0d",
                "shasum": ""
            },
            "require": {
                "php": "^7.0 || ^8.0"
            },
            "type": "library",
            "autoload": {
                "psr-4": {
                    "Psr\\Clock\\": "src/"
                }
            },
            "notification-url": "https://packagist.org/downloads/",
            "license": [
                "MIT"
            ],
            "authors": [
                {
                    "name": "PHP-FIG",
                    "homepage": "https://www.php-fig.org/"
                }
            ],
            "description": "Common interface for reading the clock.",
            "homepage": "https://github.com/php-fig/clock",
            "keywords": [
                "clock",
                "now",
                "psr",
                "psr-20",
                "time"
            ],
            "support": {
                "issues": "https://github.com/php-fig/clock/issues",
                "source": "https://github.com/php-fig/clock/tree/1.0.0"
            },
            "time": "2022-11-25T14:36:26+00:00"
        },
        {
            "name": "psr/container",
            "version": "2.0.2",
            "source": {
                "type": "git",
                "url": "https://github.com/php-fig/container.git",
                "reference": "c71ecc56dfe541dbd90c5360474fbc405f8d5963"
            },
            "dist": {
                "type": "zip",
                "url": "https://api.github.com/repos/php-fig/container/zipball/c71ecc56dfe541dbd90c5360474fbc405f8d5963",
                "reference": "c71ecc56dfe541dbd90c5360474fbc405f8d5963",
                "shasum": ""
            },
            "require": {
                "php": ">=7.4.0"
            },
            "type": "library",
            "extra": {
                "branch-alias": {
                    "dev-master": "2.0.x-dev"
                }
            },
            "autoload": {
                "psr-4": {
                    "Psr\\Container\\": "src/"
                }
            },
            "notification-url": "https://packagist.org/downloads/",
            "license": [
                "MIT"
            ],
            "authors": [
                {
                    "name": "PHP-FIG",
                    "homepage": "https://www.php-fig.org/"
                }
            ],
            "description": "Common Container Interface (PHP FIG PSR-11)",
            "homepage": "https://github.com/php-fig/container",
            "keywords": [
                "PSR-11",
                "container",
                "container-interface",
                "container-interop",
                "psr"
            ],
            "support": {
                "issues": "https://github.com/php-fig/container/issues",
                "source": "https://github.com/php-fig/container/tree/2.0.2"
            },
            "time": "2021-11-05T16:47:00+00:00"
        },
        {
            "name": "psr/event-dispatcher",
            "version": "1.0.0",
            "source": {
                "type": "git",
                "url": "https://github.com/php-fig/event-dispatcher.git",
                "reference": "dbefd12671e8a14ec7f180cab83036ed26714bb0"
            },
            "dist": {
                "type": "zip",
                "url": "https://api.github.com/repos/php-fig/event-dispatcher/zipball/dbefd12671e8a14ec7f180cab83036ed26714bb0",
                "reference": "dbefd12671e8a14ec7f180cab83036ed26714bb0",
                "shasum": ""
            },
            "require": {
                "php": ">=7.2.0"
            },
            "type": "library",
            "extra": {
                "branch-alias": {
                    "dev-master": "1.0.x-dev"
                }
            },
            "autoload": {
                "psr-4": {
                    "Psr\\EventDispatcher\\": "src/"
                }
            },
            "notification-url": "https://packagist.org/downloads/",
            "license": [
                "MIT"
            ],
            "authors": [
                {
                    "name": "PHP-FIG",
                    "homepage": "http://www.php-fig.org/"
                }
            ],
            "description": "Standard interfaces for event handling.",
            "keywords": [
                "events",
                "psr",
                "psr-14"
            ],
            "support": {
                "issues": "https://github.com/php-fig/event-dispatcher/issues",
                "source": "https://github.com/php-fig/event-dispatcher/tree/1.0.0"
            },
            "time": "2019-01-08T18:20:26+00:00"
        },
        {
            "name": "psr/log",
            "version": "3.0.2",
            "source": {
                "type": "git",
                "url": "https://github.com/php-fig/log.git",
                "reference": "f16e1d5863e37f8d8c2a01719f5b34baa2b714d3"
            },
            "dist": {
                "type": "zip",
                "url": "https://api.github.com/repos/php-fig/log/zipball/f16e1d5863e37f8d8c2a01719f5b34baa2b714d3",
                "reference": "f16e1d5863e37f8d8c2a01719f5b34baa2b714d3",
                "shasum": ""
            },
            "require": {
                "php": ">=8.0.0"
            },
            "type": "library",
            "extra": {
                "branch-alias": {
                    "dev-master": "3.x-dev"
                }
            },
            "autoload": {
                "psr-4": {
                    "Psr\\Log\\": "src"
                }
            },
            "notification-url": "https://packagist.org/downloads/",
            "license": [
                "MIT"
            ],
            "authors": [
                {
                    "name": "PHP-FIG",
                    "homepage": "https://www.php-fig.org/"
                }
            ],
            "description": "Common interface for logging libraries",
            "homepage": "https://github.com/php-fig/log",
            "keywords": [
                "log",
                "psr",
                "psr-3"
            ],
            "support": {
                "source": "https://github.com/php-fig/log/tree/3.0.2"
            },
            "time": "2024-09-11T13:17:53+00:00"
        },
        {
            "name": "symfony/cache",
            "version": "v6.4.21",
            "source": {
                "type": "git",
                "url": "https://github.com/symfony/cache.git",
                "reference": "d1abcf763a7414f2e572f676f22da7a06c8cd9ee"
            },
            "dist": {
                "type": "zip",
                "url": "https://api.github.com/repos/symfony/cache/zipball/d1abcf763a7414f2e572f676f22da7a06c8cd9ee",
                "reference": "d1abcf763a7414f2e572f676f22da7a06c8cd9ee",
                "shasum": ""
            },
            "require": {
                "php": ">=8.1",
                "psr/cache": "^2.0|^3.0",
                "psr/log": "^1.1|^2|^3",
                "symfony/cache-contracts": "^2.5|^3",
                "symfony/service-contracts": "^2.5|^3",
                "symfony/var-exporter": "^6.3.6|^7.0"
            },
            "conflict": {
                "doctrine/dbal": "<2.13.1",
                "symfony/dependency-injection": "<5.4",
                "symfony/http-kernel": "<5.4",
                "symfony/var-dumper": "<5.4"
            },
            "provide": {
                "psr/cache-implementation": "2.0|3.0",
                "psr/simple-cache-implementation": "1.0|2.0|3.0",
                "symfony/cache-implementation": "1.1|2.0|3.0"
            },
            "require-dev": {
                "cache/integration-tests": "dev-master",
                "doctrine/dbal": "^2.13.1|^3|^4",
                "predis/predis": "^1.1|^2.0",
                "psr/simple-cache": "^1.0|^2.0|^3.0",
                "symfony/config": "^5.4|^6.0|^7.0",
                "symfony/dependency-injection": "^5.4|^6.0|^7.0",
                "symfony/filesystem": "^5.4|^6.0|^7.0",
                "symfony/http-kernel": "^5.4|^6.0|^7.0",
                "symfony/messenger": "^5.4|^6.0|^7.0",
                "symfony/var-dumper": "^5.4|^6.0|^7.0"
            },
            "type": "library",
            "autoload": {
                "psr-4": {
                    "Symfony\\Component\\Cache\\": ""
                },
                "classmap": [
                    "Traits/ValueWrapper.php"
                ],
                "exclude-from-classmap": [
                    "/Tests/"
                ]
            },
            "notification-url": "https://packagist.org/downloads/",
            "license": [
                "MIT"
            ],
            "authors": [
                {
                    "name": "Nicolas Grekas",
                    "email": "p@tchwork.com"
                },
                {
                    "name": "Symfony Community",
                    "homepage": "https://symfony.com/contributors"
                }
            ],
            "description": "Provides extended PSR-6, PSR-16 (and tags) implementations",
            "homepage": "https://symfony.com",
            "keywords": [
                "caching",
                "psr6"
            ],
            "support": {
                "source": "https://github.com/symfony/cache/tree/v6.4.21"
            },
            "funding": [
                {
                    "url": "https://symfony.com/sponsor",
                    "type": "custom"
                },
                {
                    "url": "https://github.com/fabpot",
                    "type": "github"
                },
                {
                    "url": "https://tidelift.com/funding/github/packagist/symfony/symfony",
                    "type": "tidelift"
                }
            ],
            "time": "2025-04-08T08:21:20+00:00"
        },
        {
            "name": "symfony/cache-contracts",
            "version": "v3.5.1",
            "source": {
                "type": "git",
                "url": "https://github.com/symfony/cache-contracts.git",
                "reference": "15a4f8e5cd3bce9aeafc882b1acab39ec8de2c1b"
            },
            "dist": {
                "type": "zip",
                "url": "https://api.github.com/repos/symfony/cache-contracts/zipball/15a4f8e5cd3bce9aeafc882b1acab39ec8de2c1b",
                "reference": "15a4f8e5cd3bce9aeafc882b1acab39ec8de2c1b",
                "shasum": ""
            },
            "require": {
                "php": ">=8.1",
                "psr/cache": "^3.0"
            },
            "type": "library",
            "extra": {
                "thanks": {
                    "url": "https://github.com/symfony/contracts",
                    "name": "symfony/contracts"
                },
                "branch-alias": {
                    "dev-main": "3.5-dev"
                }
            },
            "autoload": {
                "psr-4": {
                    "Symfony\\Contracts\\Cache\\": ""
                }
            },
            "notification-url": "https://packagist.org/downloads/",
            "license": [
                "MIT"
            ],
            "authors": [
                {
                    "name": "Nicolas Grekas",
                    "email": "p@tchwork.com"
                },
                {
                    "name": "Symfony Community",
                    "homepage": "https://symfony.com/contributors"
                }
            ],
            "description": "Generic abstractions related to caching",
            "homepage": "https://symfony.com",
            "keywords": [
                "abstractions",
                "contracts",
                "decoupling",
                "interfaces",
                "interoperability",
                "standards"
            ],
            "support": {
                "source": "https://github.com/symfony/cache-contracts/tree/v3.5.1"
            },
            "funding": [
                {
                    "url": "https://symfony.com/sponsor",
                    "type": "custom"
                },
                {
                    "url": "https://github.com/fabpot",
                    "type": "github"
                },
                {
                    "url": "https://tidelift.com/funding/github/packagist/symfony/symfony",
                    "type": "tidelift"
                }
            ],
            "time": "2024-09-25T14:20:29+00:00"
        },
        {
            "name": "symfony/clock",
            "version": "v6.4.13",
            "source": {
                "type": "git",
                "url": "https://github.com/symfony/clock.git",
                "reference": "b2bf55c4dd115003309eafa87ee7df9ed3dde81b"
            },
            "dist": {
                "type": "zip",
                "url": "https://api.github.com/repos/symfony/clock/zipball/b2bf55c4dd115003309eafa87ee7df9ed3dde81b",
                "reference": "b2bf55c4dd115003309eafa87ee7df9ed3dde81b",
                "shasum": ""
            },
            "require": {
                "php": ">=8.1",
                "psr/clock": "^1.0",
                "symfony/polyfill-php83": "^1.28"
            },
            "provide": {
                "psr/clock-implementation": "1.0"
            },
            "type": "library",
            "autoload": {
                "files": [
                    "Resources/now.php"
                ],
                "psr-4": {
                    "Symfony\\Component\\Clock\\": ""
                },
                "exclude-from-classmap": [
                    "/Tests/"
                ]
            },
            "notification-url": "https://packagist.org/downloads/",
            "license": [
                "MIT"
            ],
            "authors": [
                {
                    "name": "Nicolas Grekas",
                    "email": "p@tchwork.com"
                },
                {
                    "name": "Symfony Community",
                    "homepage": "https://symfony.com/contributors"
                }
            ],
            "description": "Decouples applications from the system clock",
            "homepage": "https://symfony.com",
            "keywords": [
                "clock",
                "psr20",
                "time"
            ],
            "support": {
                "source": "https://github.com/symfony/clock/tree/v6.4.13"
            },
            "funding": [
                {
                    "url": "https://symfony.com/sponsor",
                    "type": "custom"
                },
                {
                    "url": "https://github.com/fabpot",
                    "type": "github"
                },
                {
                    "url": "https://tidelift.com/funding/github/packagist/symfony/symfony",
                    "type": "tidelift"
                }
            ],
            "time": "2024-09-25T14:18:03+00:00"
        },
        {
            "name": "symfony/config",
            "version": "v6.4.14",
            "source": {
                "type": "git",
                "url": "https://github.com/symfony/config.git",
                "reference": "4e55e7e4ffddd343671ea972216d4509f46c22ef"
            },
            "dist": {
                "type": "zip",
                "url": "https://api.github.com/repos/symfony/config/zipball/4e55e7e4ffddd343671ea972216d4509f46c22ef",
                "reference": "4e55e7e4ffddd343671ea972216d4509f46c22ef",
                "shasum": ""
            },
            "require": {
                "php": ">=8.1",
                "symfony/deprecation-contracts": "^2.5|^3",
                "symfony/filesystem": "^5.4|^6.0|^7.0",
                "symfony/polyfill-ctype": "~1.8"
            },
            "conflict": {
                "symfony/finder": "<5.4",
                "symfony/service-contracts": "<2.5"
            },
            "require-dev": {
                "symfony/event-dispatcher": "^5.4|^6.0|^7.0",
                "symfony/finder": "^5.4|^6.0|^7.0",
                "symfony/messenger": "^5.4|^6.0|^7.0",
                "symfony/service-contracts": "^2.5|^3",
                "symfony/yaml": "^5.4|^6.0|^7.0"
            },
            "type": "library",
            "autoload": {
                "psr-4": {
                    "Symfony\\Component\\Config\\": ""
                },
                "exclude-from-classmap": [
                    "/Tests/"
                ]
            },
            "notification-url": "https://packagist.org/downloads/",
            "license": [
                "MIT"
            ],
            "authors": [
                {
                    "name": "Fabien Potencier",
                    "email": "fabien@symfony.com"
                },
                {
                    "name": "Symfony Community",
                    "homepage": "https://symfony.com/contributors"
                }
            ],
            "description": "Helps you find, load, combine, autofill and validate configuration values of any kind",
            "homepage": "https://symfony.com",
            "support": {
                "source": "https://github.com/symfony/config/tree/v6.4.14"
            },
            "funding": [
                {
                    "url": "https://symfony.com/sponsor",
                    "type": "custom"
                },
                {
                    "url": "https://github.com/fabpot",
                    "type": "github"
                },
                {
                    "url": "https://tidelift.com/funding/github/packagist/symfony/symfony",
                    "type": "tidelift"
                }
            ],
            "time": "2024-11-04T11:33:53+00:00"
        },
        {
            "name": "symfony/console",
            "version": "v6.4.21",
            "source": {
                "type": "git",
                "url": "https://github.com/symfony/console.git",
                "reference": "a3011c7b7adb58d89f6c0d822abb641d7a5f9719"
            },
            "dist": {
                "type": "zip",
                "url": "https://api.github.com/repos/symfony/console/zipball/a3011c7b7adb58d89f6c0d822abb641d7a5f9719",
                "reference": "a3011c7b7adb58d89f6c0d822abb641d7a5f9719",
                "shasum": ""
            },
            "require": {
                "php": ">=8.1",
                "symfony/deprecation-contracts": "^2.5|^3",
                "symfony/polyfill-mbstring": "~1.0",
                "symfony/service-contracts": "^2.5|^3",
                "symfony/string": "^5.4|^6.0|^7.0"
            },
            "conflict": {
                "symfony/dependency-injection": "<5.4",
                "symfony/dotenv": "<5.4",
                "symfony/event-dispatcher": "<5.4",
                "symfony/lock": "<5.4",
                "symfony/process": "<5.4"
            },
            "provide": {
                "psr/log-implementation": "1.0|2.0|3.0"
            },
            "require-dev": {
                "psr/log": "^1|^2|^3",
                "symfony/config": "^5.4|^6.0|^7.0",
                "symfony/dependency-injection": "^5.4|^6.0|^7.0",
                "symfony/event-dispatcher": "^5.4|^6.0|^7.0",
                "symfony/http-foundation": "^6.4|^7.0",
                "symfony/http-kernel": "^6.4|^7.0",
                "symfony/lock": "^5.4|^6.0|^7.0",
                "symfony/messenger": "^5.4|^6.0|^7.0",
                "symfony/process": "^5.4|^6.0|^7.0",
                "symfony/stopwatch": "^5.4|^6.0|^7.0",
                "symfony/var-dumper": "^5.4|^6.0|^7.0"
            },
            "type": "library",
            "autoload": {
                "psr-4": {
                    "Symfony\\Component\\Console\\": ""
                },
                "exclude-from-classmap": [
                    "/Tests/"
                ]
            },
            "notification-url": "https://packagist.org/downloads/",
            "license": [
                "MIT"
            ],
            "authors": [
                {
                    "name": "Fabien Potencier",
                    "email": "fabien@symfony.com"
                },
                {
                    "name": "Symfony Community",
                    "homepage": "https://symfony.com/contributors"
                }
            ],
            "description": "Eases the creation of beautiful and testable command line interfaces",
            "homepage": "https://symfony.com",
            "keywords": [
                "cli",
                "command-line",
                "console",
                "terminal"
            ],
            "support": {
                "source": "https://github.com/symfony/console/tree/v6.4.21"
            },
            "funding": [
                {
                    "url": "https://symfony.com/sponsor",
                    "type": "custom"
                },
                {
                    "url": "https://github.com/fabpot",
                    "type": "github"
                },
                {
                    "url": "https://tidelift.com/funding/github/packagist/symfony/symfony",
                    "type": "tidelift"
                }
            ],
            "time": "2025-04-07T15:42:41+00:00"
        },
        {
            "name": "symfony/dependency-injection",
            "version": "v6.4.20",
            "source": {
                "type": "git",
                "url": "https://github.com/symfony/dependency-injection.git",
                "reference": "c49796a9184a532843e78e50df9e55708b92543a"
            },
            "dist": {
                "type": "zip",
                "url": "https://api.github.com/repos/symfony/dependency-injection/zipball/c49796a9184a532843e78e50df9e55708b92543a",
                "reference": "c49796a9184a532843e78e50df9e55708b92543a",
                "shasum": ""
            },
            "require": {
                "php": ">=8.1",
                "psr/container": "^1.1|^2.0",
                "symfony/deprecation-contracts": "^2.5|^3",
                "symfony/service-contracts": "^2.5|^3.0",
                "symfony/var-exporter": "^6.4.20|^7.2.5"
            },
            "conflict": {
                "ext-psr": "<1.1|>=2",
                "symfony/config": "<6.1",
                "symfony/finder": "<5.4",
                "symfony/proxy-manager-bridge": "<6.3",
                "symfony/yaml": "<5.4"
            },
            "provide": {
                "psr/container-implementation": "1.1|2.0",
                "symfony/service-implementation": "1.1|2.0|3.0"
            },
            "require-dev": {
                "symfony/config": "^6.1|^7.0",
                "symfony/expression-language": "^5.4|^6.0|^7.0",
                "symfony/yaml": "^5.4|^6.0|^7.0"
            },
            "type": "library",
            "autoload": {
                "psr-4": {
                    "Symfony\\Component\\DependencyInjection\\": ""
                },
                "exclude-from-classmap": [
                    "/Tests/"
                ]
            },
            "notification-url": "https://packagist.org/downloads/",
            "license": [
                "MIT"
            ],
            "authors": [
                {
                    "name": "Fabien Potencier",
                    "email": "fabien@symfony.com"
                },
                {
                    "name": "Symfony Community",
                    "homepage": "https://symfony.com/contributors"
                }
            ],
            "description": "Allows you to standardize and centralize the way objects are constructed in your application",
            "homepage": "https://symfony.com",
            "support": {
                "source": "https://github.com/symfony/dependency-injection/tree/v6.4.20"
            },
            "funding": [
                {
                    "url": "https://symfony.com/sponsor",
                    "type": "custom"
                },
                {
                    "url": "https://github.com/fabpot",
                    "type": "github"
                },
                {
                    "url": "https://tidelift.com/funding/github/packagist/symfony/symfony",
                    "type": "tidelift"
                }
            ],
            "time": "2025-03-13T09:55:08+00:00"
        },
        {
            "name": "symfony/deprecation-contracts",
            "version": "v3.5.1",
            "source": {
                "type": "git",
                "url": "https://github.com/symfony/deprecation-contracts.git",
                "reference": "74c71c939a79f7d5bf3c1ce9f5ea37ba0114c6f6"
            },
            "dist": {
                "type": "zip",
                "url": "https://api.github.com/repos/symfony/deprecation-contracts/zipball/74c71c939a79f7d5bf3c1ce9f5ea37ba0114c6f6",
                "reference": "74c71c939a79f7d5bf3c1ce9f5ea37ba0114c6f6",
                "shasum": ""
            },
            "require": {
                "php": ">=8.1"
            },
            "type": "library",
            "extra": {
                "thanks": {
                    "url": "https://github.com/symfony/contracts",
                    "name": "symfony/contracts"
                },
                "branch-alias": {
                    "dev-main": "3.5-dev"
                }
            },
            "autoload": {
                "files": [
                    "function.php"
                ]
            },
            "notification-url": "https://packagist.org/downloads/",
            "license": [
                "MIT"
            ],
            "authors": [
                {
                    "name": "Nicolas Grekas",
                    "email": "p@tchwork.com"
                },
                {
                    "name": "Symfony Community",
                    "homepage": "https://symfony.com/contributors"
                }
            ],
            "description": "A generic function and convention to trigger deprecation notices",
            "homepage": "https://symfony.com",
            "support": {
                "source": "https://github.com/symfony/deprecation-contracts/tree/v3.5.1"
            },
            "funding": [
                {
                    "url": "https://symfony.com/sponsor",
                    "type": "custom"
                },
                {
                    "url": "https://github.com/fabpot",
                    "type": "github"
                },
                {
                    "url": "https://tidelift.com/funding/github/packagist/symfony/symfony",
                    "type": "tidelift"
                }
            ],
            "time": "2024-09-25T14:20:29+00:00"
        },
        {
            "name": "symfony/doctrine-bridge",
            "version": "v6.4.21",
            "source": {
                "type": "git",
                "url": "https://github.com/symfony/doctrine-bridge.git",
                "reference": "fcce66ede41ca56100b91fd4a00131ba6cf89aba"
            },
            "dist": {
                "type": "zip",
                "url": "https://api.github.com/repos/symfony/doctrine-bridge/zipball/fcce66ede41ca56100b91fd4a00131ba6cf89aba",
                "reference": "fcce66ede41ca56100b91fd4a00131ba6cf89aba",
                "shasum": ""
            },
            "require": {
                "doctrine/event-manager": "^1.2|^2",
                "doctrine/persistence": "^2.5|^3.1|^4",
                "php": ">=8.1",
                "symfony/deprecation-contracts": "^2.5|^3",
                "symfony/polyfill-ctype": "~1.8",
                "symfony/polyfill-mbstring": "~1.0",
                "symfony/service-contracts": "^2.5|^3"
            },
            "conflict": {
                "doctrine/dbal": "<2.13.1",
                "doctrine/lexer": "<1.1",
                "doctrine/orm": "<2.15",
                "symfony/cache": "<5.4",
                "symfony/dependency-injection": "<6.2",
                "symfony/form": "<5.4.38|>=6,<6.4.6|>=7,<7.0.6",
                "symfony/http-foundation": "<6.3",
                "symfony/http-kernel": "<6.2",
                "symfony/lock": "<6.3",
                "symfony/messenger": "<5.4",
                "symfony/property-info": "<5.4",
                "symfony/security-bundle": "<5.4",
                "symfony/security-core": "<6.4",
                "symfony/validator": "<6.4"
            },
            "require-dev": {
                "doctrine/collections": "^1.0|^2.0",
                "doctrine/data-fixtures": "^1.1|^2",
                "doctrine/dbal": "^2.13.1|^3|^4",
                "doctrine/orm": "^2.15|^3",
                "psr/log": "^1|^2|^3",
                "symfony/cache": "^5.4|^6.0|^7.0",
                "symfony/config": "^5.4|^6.0|^7.0",
                "symfony/dependency-injection": "^6.2|^7.0",
                "symfony/doctrine-messenger": "^5.4|^6.0|^7.0",
                "symfony/expression-language": "^5.4|^6.0|^7.0",
                "symfony/form": "^5.4.38|^6.4.6|^7.0.6",
                "symfony/http-kernel": "^6.3|^7.0",
                "symfony/lock": "^6.3|^7.0",
                "symfony/messenger": "^5.4|^6.0|^7.0",
                "symfony/property-access": "^5.4|^6.0|^7.0",
                "symfony/property-info": "^5.4|^6.0|^7.0",
                "symfony/proxy-manager-bridge": "^6.4",
                "symfony/security-core": "^6.4|^7.0",
                "symfony/stopwatch": "^5.4|^6.0|^7.0",
                "symfony/translation": "^5.4|^6.0|^7.0",
                "symfony/uid": "^5.4|^6.0|^7.0",
                "symfony/validator": "^6.4|^7.0",
                "symfony/var-dumper": "^5.4|^6.0|^7.0"
            },
            "type": "symfony-bridge",
            "autoload": {
                "psr-4": {
                    "Symfony\\Bridge\\Doctrine\\": ""
                },
                "exclude-from-classmap": [
                    "/Tests/"
                ]
            },
            "notification-url": "https://packagist.org/downloads/",
            "license": [
                "MIT"
            ],
            "authors": [
                {
                    "name": "Fabien Potencier",
                    "email": "fabien@symfony.com"
                },
                {
                    "name": "Symfony Community",
                    "homepage": "https://symfony.com/contributors"
                }
            ],
            "description": "Provides integration for Doctrine with various Symfony components",
            "homepage": "https://symfony.com",
            "support": {
                "source": "https://github.com/symfony/doctrine-bridge/tree/v6.4.21"
            },
            "funding": [
                {
                    "url": "https://symfony.com/sponsor",
                    "type": "custom"
                },
                {
                    "url": "https://github.com/fabpot",
                    "type": "github"
                },
                {
                    "url": "https://tidelift.com/funding/github/packagist/symfony/symfony",
                    "type": "tidelift"
                }
            ],
            "time": "2025-04-27T15:22:02+00:00"
        },
        {
            "name": "symfony/dotenv",
            "version": "v6.4.16",
            "source": {
                "type": "git",
                "url": "https://github.com/symfony/dotenv.git",
                "reference": "1ac5e7e7e862d4d574258daf08bd569ba926e4a5"
            },
            "dist": {
                "type": "zip",
                "url": "https://api.github.com/repos/symfony/dotenv/zipball/1ac5e7e7e862d4d574258daf08bd569ba926e4a5",
                "reference": "1ac5e7e7e862d4d574258daf08bd569ba926e4a5",
                "shasum": ""
            },
            "require": {
                "php": ">=8.1"
            },
            "conflict": {
                "symfony/console": "<5.4",
                "symfony/process": "<5.4"
            },
            "require-dev": {
                "symfony/console": "^5.4|^6.0|^7.0",
                "symfony/process": "^5.4|^6.0|^7.0"
            },
            "type": "library",
            "autoload": {
                "psr-4": {
                    "Symfony\\Component\\Dotenv\\": ""
                },
                "exclude-from-classmap": [
                    "/Tests/"
                ]
            },
            "notification-url": "https://packagist.org/downloads/",
            "license": [
                "MIT"
            ],
            "authors": [
                {
                    "name": "Fabien Potencier",
                    "email": "fabien@symfony.com"
                },
                {
                    "name": "Symfony Community",
                    "homepage": "https://symfony.com/contributors"
                }
            ],
            "description": "Registers environment variables from a .env file",
            "homepage": "https://symfony.com",
            "keywords": [
                "dotenv",
                "env",
                "environment"
            ],
            "support": {
                "source": "https://github.com/symfony/dotenv/tree/v6.4.16"
            },
            "funding": [
                {
                    "url": "https://symfony.com/sponsor",
                    "type": "custom"
                },
                {
                    "url": "https://github.com/fabpot",
                    "type": "github"
                },
                {
                    "url": "https://tidelift.com/funding/github/packagist/symfony/symfony",
                    "type": "tidelift"
                }
            ],
            "time": "2024-11-27T11:08:19+00:00"
        },
        {
            "name": "symfony/error-handler",
            "version": "v6.4.20",
            "source": {
                "type": "git",
                "url": "https://github.com/symfony/error-handler.git",
                "reference": "aa3bcf4f7674719df078e61cc8062e5b7f752031"
            },
            "dist": {
                "type": "zip",
                "url": "https://api.github.com/repos/symfony/error-handler/zipball/aa3bcf4f7674719df078e61cc8062e5b7f752031",
                "reference": "aa3bcf4f7674719df078e61cc8062e5b7f752031",
                "shasum": ""
            },
            "require": {
                "php": ">=8.1",
                "psr/log": "^1|^2|^3",
                "symfony/var-dumper": "^5.4|^6.0|^7.0"
            },
            "conflict": {
                "symfony/deprecation-contracts": "<2.5",
                "symfony/http-kernel": "<6.4"
            },
            "require-dev": {
                "symfony/deprecation-contracts": "^2.5|^3",
                "symfony/http-kernel": "^6.4|^7.0",
                "symfony/serializer": "^5.4|^6.0|^7.0"
            },
            "bin": [
                "Resources/bin/patch-type-declarations"
            ],
            "type": "library",
            "autoload": {
                "psr-4": {
                    "Symfony\\Component\\ErrorHandler\\": ""
                },
                "exclude-from-classmap": [
                    "/Tests/"
                ]
            },
            "notification-url": "https://packagist.org/downloads/",
            "license": [
                "MIT"
            ],
            "authors": [
                {
                    "name": "Fabien Potencier",
                    "email": "fabien@symfony.com"
                },
                {
                    "name": "Symfony Community",
                    "homepage": "https://symfony.com/contributors"
                }
            ],
            "description": "Provides tools to manage errors and ease debugging PHP code",
            "homepage": "https://symfony.com",
            "support": {
                "source": "https://github.com/symfony/error-handler/tree/v6.4.20"
            },
            "funding": [
                {
                    "url": "https://symfony.com/sponsor",
                    "type": "custom"
                },
                {
                    "url": "https://github.com/fabpot",
                    "type": "github"
                },
                {
                    "url": "https://tidelift.com/funding/github/packagist/symfony/symfony",
                    "type": "tidelift"
                }
            ],
            "time": "2025-03-01T13:00:38+00:00"
        },
        {
            "name": "symfony/event-dispatcher",
            "version": "v6.4.13",
            "source": {
                "type": "git",
                "url": "https://github.com/symfony/event-dispatcher.git",
                "reference": "0ffc48080ab3e9132ea74ef4e09d8dcf26bf897e"
            },
            "dist": {
                "type": "zip",
                "url": "https://api.github.com/repos/symfony/event-dispatcher/zipball/0ffc48080ab3e9132ea74ef4e09d8dcf26bf897e",
                "reference": "0ffc48080ab3e9132ea74ef4e09d8dcf26bf897e",
                "shasum": ""
            },
            "require": {
                "php": ">=8.1",
                "symfony/event-dispatcher-contracts": "^2.5|^3"
            },
            "conflict": {
                "symfony/dependency-injection": "<5.4",
                "symfony/service-contracts": "<2.5"
            },
            "provide": {
                "psr/event-dispatcher-implementation": "1.0",
                "symfony/event-dispatcher-implementation": "2.0|3.0"
            },
            "require-dev": {
                "psr/log": "^1|^2|^3",
                "symfony/config": "^5.4|^6.0|^7.0",
                "symfony/dependency-injection": "^5.4|^6.0|^7.0",
                "symfony/error-handler": "^5.4|^6.0|^7.0",
                "symfony/expression-language": "^5.4|^6.0|^7.0",
                "symfony/http-foundation": "^5.4|^6.0|^7.0",
                "symfony/service-contracts": "^2.5|^3",
                "symfony/stopwatch": "^5.4|^6.0|^7.0"
            },
            "type": "library",
            "autoload": {
                "psr-4": {
                    "Symfony\\Component\\EventDispatcher\\": ""
                },
                "exclude-from-classmap": [
                    "/Tests/"
                ]
            },
            "notification-url": "https://packagist.org/downloads/",
            "license": [
                "MIT"
            ],
            "authors": [
                {
                    "name": "Fabien Potencier",
                    "email": "fabien@symfony.com"
                },
                {
                    "name": "Symfony Community",
                    "homepage": "https://symfony.com/contributors"
                }
            ],
            "description": "Provides tools that allow your application components to communicate with each other by dispatching events and listening to them",
            "homepage": "https://symfony.com",
            "support": {
                "source": "https://github.com/symfony/event-dispatcher/tree/v6.4.13"
            },
            "funding": [
                {
                    "url": "https://symfony.com/sponsor",
                    "type": "custom"
                },
                {
                    "url": "https://github.com/fabpot",
                    "type": "github"
                },
                {
                    "url": "https://tidelift.com/funding/github/packagist/symfony/symfony",
                    "type": "tidelift"
                }
            ],
            "time": "2024-09-25T14:18:03+00:00"
        },
        {
            "name": "symfony/event-dispatcher-contracts",
            "version": "v3.5.1",
            "source": {
                "type": "git",
                "url": "https://github.com/symfony/event-dispatcher-contracts.git",
                "reference": "7642f5e970b672283b7823222ae8ef8bbc160b9f"
            },
            "dist": {
                "type": "zip",
                "url": "https://api.github.com/repos/symfony/event-dispatcher-contracts/zipball/7642f5e970b672283b7823222ae8ef8bbc160b9f",
                "reference": "7642f5e970b672283b7823222ae8ef8bbc160b9f",
                "shasum": ""
            },
            "require": {
                "php": ">=8.1",
                "psr/event-dispatcher": "^1"
            },
            "type": "library",
            "extra": {
                "thanks": {
                    "url": "https://github.com/symfony/contracts",
                    "name": "symfony/contracts"
                },
                "branch-alias": {
                    "dev-main": "3.5-dev"
                }
            },
            "autoload": {
                "psr-4": {
                    "Symfony\\Contracts\\EventDispatcher\\": ""
                }
            },
            "notification-url": "https://packagist.org/downloads/",
            "license": [
                "MIT"
            ],
            "authors": [
                {
                    "name": "Nicolas Grekas",
                    "email": "p@tchwork.com"
                },
                {
                    "name": "Symfony Community",
                    "homepage": "https://symfony.com/contributors"
                }
            ],
            "description": "Generic abstractions related to dispatching event",
            "homepage": "https://symfony.com",
            "keywords": [
                "abstractions",
                "contracts",
                "decoupling",
                "interfaces",
                "interoperability",
                "standards"
            ],
            "support": {
                "source": "https://github.com/symfony/event-dispatcher-contracts/tree/v3.5.1"
            },
            "funding": [
                {
                    "url": "https://symfony.com/sponsor",
                    "type": "custom"
                },
                {
                    "url": "https://github.com/fabpot",
                    "type": "github"
                },
                {
                    "url": "https://tidelift.com/funding/github/packagist/symfony/symfony",
                    "type": "tidelift"
                }
            ],
            "time": "2024-09-25T14:20:29+00:00"
        },
        {
            "name": "symfony/filesystem",
            "version": "v6.4.13",
            "source": {
                "type": "git",
                "url": "https://github.com/symfony/filesystem.git",
                "reference": "4856c9cf585d5a0313d8d35afd681a526f038dd3"
            },
            "dist": {
                "type": "zip",
                "url": "https://api.github.com/repos/symfony/filesystem/zipball/4856c9cf585d5a0313d8d35afd681a526f038dd3",
                "reference": "4856c9cf585d5a0313d8d35afd681a526f038dd3",
                "shasum": ""
            },
            "require": {
                "php": ">=8.1",
                "symfony/polyfill-ctype": "~1.8",
                "symfony/polyfill-mbstring": "~1.8"
            },
            "require-dev": {
                "symfony/process": "^5.4|^6.4|^7.0"
            },
            "type": "library",
            "autoload": {
                "psr-4": {
                    "Symfony\\Component\\Filesystem\\": ""
                },
                "exclude-from-classmap": [
                    "/Tests/"
                ]
            },
            "notification-url": "https://packagist.org/downloads/",
            "license": [
                "MIT"
            ],
            "authors": [
                {
                    "name": "Fabien Potencier",
                    "email": "fabien@symfony.com"
                },
                {
                    "name": "Symfony Community",
                    "homepage": "https://symfony.com/contributors"
                }
            ],
            "description": "Provides basic utilities for the filesystem",
            "homepage": "https://symfony.com",
            "support": {
                "source": "https://github.com/symfony/filesystem/tree/v6.4.13"
            },
            "funding": [
                {
                    "url": "https://symfony.com/sponsor",
                    "type": "custom"
                },
                {
                    "url": "https://github.com/fabpot",
                    "type": "github"
                },
                {
                    "url": "https://tidelift.com/funding/github/packagist/symfony/symfony",
                    "type": "tidelift"
                }
            ],
            "time": "2024-10-25T15:07:50+00:00"
        },
        {
            "name": "symfony/finder",
            "version": "v6.4.17",
            "source": {
                "type": "git",
                "url": "https://github.com/symfony/finder.git",
                "reference": "1d0e8266248c5d9ab6a87e3789e6dc482af3c9c7"
            },
            "dist": {
                "type": "zip",
                "url": "https://api.github.com/repos/symfony/finder/zipball/1d0e8266248c5d9ab6a87e3789e6dc482af3c9c7",
                "reference": "1d0e8266248c5d9ab6a87e3789e6dc482af3c9c7",
                "shasum": ""
            },
            "require": {
                "php": ">=8.1"
            },
            "require-dev": {
                "symfony/filesystem": "^6.0|^7.0"
            },
            "type": "library",
            "autoload": {
                "psr-4": {
                    "Symfony\\Component\\Finder\\": ""
                },
                "exclude-from-classmap": [
                    "/Tests/"
                ]
            },
            "notification-url": "https://packagist.org/downloads/",
            "license": [
                "MIT"
            ],
            "authors": [
                {
                    "name": "Fabien Potencier",
                    "email": "fabien@symfony.com"
                },
                {
                    "name": "Symfony Community",
                    "homepage": "https://symfony.com/contributors"
                }
            ],
            "description": "Finds files and directories via an intuitive fluent interface",
            "homepage": "https://symfony.com",
            "support": {
                "source": "https://github.com/symfony/finder/tree/v6.4.17"
            },
            "funding": [
                {
                    "url": "https://symfony.com/sponsor",
                    "type": "custom"
                },
                {
                    "url": "https://github.com/fabpot",
                    "type": "github"
                },
                {
                    "url": "https://tidelift.com/funding/github/packagist/symfony/symfony",
                    "type": "tidelift"
                }
            ],
            "time": "2024-12-29T13:51:37+00:00"
        },
        {
            "name": "symfony/flex",
            "version": "v2.5.1",
            "source": {
                "type": "git",
                "url": "https://github.com/symfony/flex.git",
                "reference": "62d5c38c7af6280d8605b725364680838b475641"
            },
            "dist": {
                "type": "zip",
                "url": "https://api.github.com/repos/symfony/flex/zipball/62d5c38c7af6280d8605b725364680838b475641",
                "reference": "62d5c38c7af6280d8605b725364680838b475641",
                "shasum": ""
            },
            "require": {
                "composer-plugin-api": "^2.1",
                "php": ">=8.0"
            },
            "conflict": {
                "composer/semver": "<1.7.2"
            },
            "require-dev": {
                "composer/composer": "^2.1",
                "symfony/dotenv": "^5.4|^6.0",
                "symfony/filesystem": "^5.4|^6.0",
                "symfony/phpunit-bridge": "^5.4|^6.0",
                "symfony/process": "^5.4|^6.0"
            },
            "type": "composer-plugin",
            "extra": {
                "class": "Symfony\\Flex\\Flex"
            },
            "autoload": {
                "psr-4": {
                    "Symfony\\Flex\\": "src"
                }
            },
            "notification-url": "https://packagist.org/downloads/",
            "license": [
                "MIT"
            ],
            "authors": [
                {
                    "name": "Fabien Potencier",
                    "email": "fabien.potencier@gmail.com"
                }
            ],
            "description": "Composer plugin for Symfony",
            "support": {
                "issues": "https://github.com/symfony/flex/issues",
                "source": "https://github.com/symfony/flex/tree/v2.5.1"
            },
            "funding": [
                {
                    "url": "https://symfony.com/sponsor",
                    "type": "custom"
                },
                {
                    "url": "https://github.com/fabpot",
                    "type": "github"
                },
                {
                    "url": "https://tidelift.com/funding/github/packagist/symfony/symfony",
                    "type": "tidelift"
                }
            ],
            "time": "2025-05-10T14:05:03+00:00"
        },
        {
            "name": "symfony/framework-bundle",
            "version": "v6.4.21",
            "source": {
                "type": "git",
                "url": "https://github.com/symfony/framework-bundle.git",
                "reference": "d0b06133b00e4dd3df7f47a3188fb7baabcc6b2a"
            },
            "dist": {
                "type": "zip",
                "url": "https://api.github.com/repos/symfony/framework-bundle/zipball/d0b06133b00e4dd3df7f47a3188fb7baabcc6b2a",
                "reference": "d0b06133b00e4dd3df7f47a3188fb7baabcc6b2a",
                "shasum": ""
            },
            "require": {
                "composer-runtime-api": ">=2.1",
                "ext-xml": "*",
                "php": ">=8.1",
                "symfony/cache": "^5.4|^6.0|^7.0",
                "symfony/config": "^6.1|^7.0",
                "symfony/dependency-injection": "^6.4.12|^7.0",
                "symfony/deprecation-contracts": "^2.5|^3",
                "symfony/error-handler": "^6.1|^7.0",
                "symfony/event-dispatcher": "^5.4|^6.0|^7.0",
                "symfony/filesystem": "^5.4|^6.0|^7.0",
                "symfony/finder": "^5.4|^6.0|^7.0",
                "symfony/http-foundation": "^6.4|^7.0",
                "symfony/http-kernel": "^6.4",
                "symfony/polyfill-mbstring": "~1.0",
                "symfony/routing": "^6.4|^7.0"
            },
            "conflict": {
                "doctrine/annotations": "<1.13.1",
                "doctrine/persistence": "<1.3",
                "phpdocumentor/reflection-docblock": "<3.2.2",
                "phpdocumentor/type-resolver": "<1.4.0",
                "symfony/asset": "<5.4",
                "symfony/asset-mapper": "<6.4",
                "symfony/clock": "<6.3",
                "symfony/console": "<5.4|>=7.0",
                "symfony/dom-crawler": "<6.4",
                "symfony/dotenv": "<5.4",
                "symfony/form": "<5.4",
                "symfony/http-client": "<6.3",
                "symfony/lock": "<5.4",
                "symfony/mailer": "<5.4",
                "symfony/messenger": "<6.3",
                "symfony/mime": "<6.4",
                "symfony/property-access": "<5.4",
                "symfony/property-info": "<5.4",
                "symfony/runtime": "<5.4.45|>=6.0,<6.4.13|>=7.0,<7.1.6",
                "symfony/scheduler": "<6.4.4|>=7.0.0,<7.0.4",
                "symfony/security-core": "<5.4",
                "symfony/security-csrf": "<5.4",
                "symfony/serializer": "<6.4",
                "symfony/stopwatch": "<5.4",
                "symfony/translation": "<6.4",
                "symfony/twig-bridge": "<5.4",
                "symfony/twig-bundle": "<5.4",
                "symfony/validator": "<6.4",
                "symfony/web-profiler-bundle": "<6.4",
                "symfony/workflow": "<6.4"
            },
            "require-dev": {
                "doctrine/annotations": "^1.13.1|^2",
                "doctrine/persistence": "^1.3|^2|^3",
                "dragonmantank/cron-expression": "^3.1",
                "phpdocumentor/reflection-docblock": "^3.0|^4.0|^5.0",
                "seld/jsonlint": "^1.10",
                "symfony/asset": "^5.4|^6.0|^7.0",
                "symfony/asset-mapper": "^6.4|^7.0",
                "symfony/browser-kit": "^5.4|^6.0|^7.0",
                "symfony/clock": "^6.2|^7.0",
                "symfony/console": "^5.4.9|^6.0.9|^7.0",
                "symfony/css-selector": "^5.4|^6.0|^7.0",
                "symfony/dom-crawler": "^6.4|^7.0",
                "symfony/dotenv": "^5.4|^6.0|^7.0",
                "symfony/expression-language": "^5.4|^6.0|^7.0",
                "symfony/form": "^5.4|^6.0|^7.0",
                "symfony/html-sanitizer": "^6.1|^7.0",
                "symfony/http-client": "^6.3|^7.0",
                "symfony/lock": "^5.4|^6.0|^7.0",
                "symfony/mailer": "^5.4|^6.0|^7.0",
                "symfony/messenger": "^6.3|^7.0",
                "symfony/mime": "^6.4|^7.0",
                "symfony/notifier": "^5.4|^6.0|^7.0",
                "symfony/polyfill-intl-icu": "~1.0",
                "symfony/process": "^5.4|^6.0|^7.0",
                "symfony/property-info": "^5.4|^6.0|^7.0",
                "symfony/rate-limiter": "^5.4|^6.0|^7.0",
                "symfony/scheduler": "^6.4.4|^7.0.4",
                "symfony/security-bundle": "^5.4|^6.0|^7.0",
                "symfony/semaphore": "^5.4|^6.0|^7.0",
                "symfony/serializer": "^6.4|^7.0",
                "symfony/stopwatch": "^5.4|^6.0|^7.0",
                "symfony/string": "^5.4|^6.0|^7.0",
                "symfony/translation": "^6.4|^7.0",
                "symfony/twig-bundle": "^5.4|^6.0|^7.0",
                "symfony/uid": "^5.4|^6.0|^7.0",
                "symfony/validator": "^6.4|^7.0",
                "symfony/web-link": "^5.4|^6.0|^7.0",
                "symfony/workflow": "^6.4|^7.0",
                "symfony/yaml": "^5.4|^6.0|^7.0",
                "twig/twig": "^2.10|^3.0.4"
            },
            "type": "symfony-bundle",
            "autoload": {
                "psr-4": {
                    "Symfony\\Bundle\\FrameworkBundle\\": ""
                },
                "exclude-from-classmap": [
                    "/Tests/"
                ]
            },
            "notification-url": "https://packagist.org/downloads/",
            "license": [
                "MIT"
            ],
            "authors": [
                {
                    "name": "Fabien Potencier",
                    "email": "fabien@symfony.com"
                },
                {
                    "name": "Symfony Community",
                    "homepage": "https://symfony.com/contributors"
                }
            ],
            "description": "Provides a tight integration between Symfony components and the Symfony full-stack framework",
            "homepage": "https://symfony.com",
            "support": {
                "source": "https://github.com/symfony/framework-bundle/tree/v6.4.21"
            },
            "funding": [
                {
                    "url": "https://symfony.com/sponsor",
                    "type": "custom"
                },
                {
                    "url": "https://github.com/fabpot",
                    "type": "github"
                },
                {
                    "url": "https://tidelift.com/funding/github/packagist/symfony/symfony",
                    "type": "tidelift"
                }
            ],
            "time": "2025-04-27T13:27:38+00:00"
        },
        {
            "name": "symfony/http-client",
            "version": "v6.4.19",
            "source": {
                "type": "git",
                "url": "https://github.com/symfony/http-client.git",
                "reference": "3294a433fc9d12ae58128174896b5b1822c28dad"
            },
            "dist": {
                "type": "zip",
                "url": "https://api.github.com/repos/symfony/http-client/zipball/3294a433fc9d12ae58128174896b5b1822c28dad",
                "reference": "3294a433fc9d12ae58128174896b5b1822c28dad",
                "shasum": ""
            },
            "require": {
                "php": ">=8.1",
                "psr/log": "^1|^2|^3",
                "symfony/deprecation-contracts": "^2.5|^3",
                "symfony/http-client-contracts": "~3.4.4|^3.5.2",
                "symfony/service-contracts": "^2.5|^3"
            },
            "conflict": {
                "php-http/discovery": "<1.15",
                "symfony/http-foundation": "<6.3"
            },
            "provide": {
                "php-http/async-client-implementation": "*",
                "php-http/client-implementation": "*",
                "psr/http-client-implementation": "1.0",
                "symfony/http-client-implementation": "3.0"
            },
            "require-dev": {
                "amphp/amp": "^2.5",
                "amphp/http-client": "^4.2.1",
                "amphp/http-tunnel": "^1.0",
                "amphp/socket": "^1.1",
                "guzzlehttp/promises": "^1.4|^2.0",
                "nyholm/psr7": "^1.0",
                "php-http/httplug": "^1.0|^2.0",
                "psr/http-client": "^1.0",
                "symfony/dependency-injection": "^5.4|^6.0|^7.0",
                "symfony/http-kernel": "^5.4|^6.0|^7.0",
                "symfony/messenger": "^5.4|^6.0|^7.0",
                "symfony/process": "^5.4|^6.0|^7.0",
                "symfony/stopwatch": "^5.4|^6.0|^7.0"
            },
            "type": "library",
            "autoload": {
                "psr-4": {
                    "Symfony\\Component\\HttpClient\\": ""
                },
                "exclude-from-classmap": [
                    "/Tests/"
                ]
            },
            "notification-url": "https://packagist.org/downloads/",
            "license": [
                "MIT"
            ],
            "authors": [
                {
                    "name": "Nicolas Grekas",
                    "email": "p@tchwork.com"
                },
                {
                    "name": "Symfony Community",
                    "homepage": "https://symfony.com/contributors"
                }
            ],
            "description": "Provides powerful methods to fetch HTTP resources synchronously or asynchronously",
            "homepage": "https://symfony.com",
            "keywords": [
                "http"
            ],
            "support": {
                "source": "https://github.com/symfony/http-client/tree/v6.4.19"
            },
            "funding": [
                {
                    "url": "https://symfony.com/sponsor",
                    "type": "custom"
                },
                {
                    "url": "https://github.com/fabpot",
                    "type": "github"
                },
                {
                    "url": "https://tidelift.com/funding/github/packagist/symfony/symfony",
                    "type": "tidelift"
                }
            ],
            "time": "2025-02-13T09:55:13+00:00"
        },
        {
            "name": "symfony/http-client-contracts",
            "version": "v3.5.2",
            "source": {
                "type": "git",
                "url": "https://github.com/symfony/http-client-contracts.git",
                "reference": "ee8d807ab20fcb51267fdace50fbe3494c31e645"
            },
            "dist": {
                "type": "zip",
                "url": "https://api.github.com/repos/symfony/http-client-contracts/zipball/ee8d807ab20fcb51267fdace50fbe3494c31e645",
                "reference": "ee8d807ab20fcb51267fdace50fbe3494c31e645",
                "shasum": ""
            },
            "require": {
                "php": ">=8.1"
            },
            "type": "library",
            "extra": {
                "thanks": {
                    "url": "https://github.com/symfony/contracts",
                    "name": "symfony/contracts"
                },
                "branch-alias": {
                    "dev-main": "3.5-dev"
                }
            },
            "autoload": {
                "psr-4": {
                    "Symfony\\Contracts\\HttpClient\\": ""
                },
                "exclude-from-classmap": [
                    "/Test/"
                ]
            },
            "notification-url": "https://packagist.org/downloads/",
            "license": [
                "MIT"
            ],
            "authors": [
                {
                    "name": "Nicolas Grekas",
                    "email": "p@tchwork.com"
                },
                {
                    "name": "Symfony Community",
                    "homepage": "https://symfony.com/contributors"
                }
            ],
            "description": "Generic abstractions related to HTTP clients",
            "homepage": "https://symfony.com",
            "keywords": [
                "abstractions",
                "contracts",
                "decoupling",
                "interfaces",
                "interoperability",
                "standards"
            ],
            "support": {
                "source": "https://github.com/symfony/http-client-contracts/tree/v3.5.2"
            },
            "funding": [
                {
                    "url": "https://symfony.com/sponsor",
                    "type": "custom"
                },
                {
                    "url": "https://github.com/fabpot",
                    "type": "github"
                },
                {
                    "url": "https://tidelift.com/funding/github/packagist/symfony/symfony",
                    "type": "tidelift"
                }
            ],
            "time": "2024-12-07T08:49:48+00:00"
        },
        {
            "name": "symfony/http-foundation",
            "version": "v6.4.21",
            "source": {
                "type": "git",
                "url": "https://github.com/symfony/http-foundation.git",
                "reference": "3f0c7ea41db479383b81d436b836d37168fd5b99"
            },
            "dist": {
                "type": "zip",
                "url": "https://api.github.com/repos/symfony/http-foundation/zipball/3f0c7ea41db479383b81d436b836d37168fd5b99",
                "reference": "3f0c7ea41db479383b81d436b836d37168fd5b99",
                "shasum": ""
            },
            "require": {
                "php": ">=8.1",
                "symfony/deprecation-contracts": "^2.5|^3",
                "symfony/polyfill-mbstring": "~1.1",
                "symfony/polyfill-php83": "^1.27"
            },
            "conflict": {
                "symfony/cache": "<6.4.12|>=7.0,<7.1.5"
            },
            "require-dev": {
                "doctrine/dbal": "^2.13.1|^3|^4",
                "predis/predis": "^1.1|^2.0",
                "symfony/cache": "^6.4.12|^7.1.5",
                "symfony/dependency-injection": "^5.4|^6.0|^7.0",
                "symfony/expression-language": "^5.4|^6.0|^7.0",
                "symfony/http-kernel": "^5.4.12|^6.0.12|^6.1.4|^7.0",
                "symfony/mime": "^5.4|^6.0|^7.0",
                "symfony/rate-limiter": "^5.4|^6.0|^7.0"
            },
            "type": "library",
            "autoload": {
                "psr-4": {
                    "Symfony\\Component\\HttpFoundation\\": ""
                },
                "exclude-from-classmap": [
                    "/Tests/"
                ]
            },
            "notification-url": "https://packagist.org/downloads/",
            "license": [
                "MIT"
            ],
            "authors": [
                {
                    "name": "Fabien Potencier",
                    "email": "fabien@symfony.com"
                },
                {
                    "name": "Symfony Community",
                    "homepage": "https://symfony.com/contributors"
                }
            ],
            "description": "Defines an object-oriented layer for the HTTP specification",
            "homepage": "https://symfony.com",
            "support": {
                "source": "https://github.com/symfony/http-foundation/tree/v6.4.21"
            },
            "funding": [
                {
                    "url": "https://symfony.com/sponsor",
                    "type": "custom"
                },
                {
                    "url": "https://github.com/fabpot",
                    "type": "github"
                },
                {
                    "url": "https://tidelift.com/funding/github/packagist/symfony/symfony",
                    "type": "tidelift"
                }
            ],
            "time": "2025-04-27T13:27:38+00:00"
        },
        {
            "name": "symfony/http-kernel",
            "version": "v6.4.21",
            "source": {
                "type": "git",
                "url": "https://github.com/symfony/http-kernel.git",
                "reference": "983ca05eec6623920d24ec0f1005f487d3734a0c"
            },
            "dist": {
                "type": "zip",
                "url": "https://api.github.com/repos/symfony/http-kernel/zipball/983ca05eec6623920d24ec0f1005f487d3734a0c",
                "reference": "983ca05eec6623920d24ec0f1005f487d3734a0c",
                "shasum": ""
            },
            "require": {
                "php": ">=8.1",
                "psr/log": "^1|^2|^3",
                "symfony/deprecation-contracts": "^2.5|^3",
                "symfony/error-handler": "^6.4|^7.0",
                "symfony/event-dispatcher": "^5.4|^6.0|^7.0",
                "symfony/http-foundation": "^6.4|^7.0",
                "symfony/polyfill-ctype": "^1.8"
            },
            "conflict": {
                "symfony/browser-kit": "<5.4",
                "symfony/cache": "<5.4",
                "symfony/config": "<6.1",
                "symfony/console": "<5.4",
                "symfony/dependency-injection": "<6.4",
                "symfony/doctrine-bridge": "<5.4",
                "symfony/form": "<5.4",
                "symfony/http-client": "<5.4",
                "symfony/http-client-contracts": "<2.5",
                "symfony/mailer": "<5.4",
                "symfony/messenger": "<5.4",
                "symfony/translation": "<5.4",
                "symfony/translation-contracts": "<2.5",
                "symfony/twig-bridge": "<5.4",
                "symfony/validator": "<6.4",
                "symfony/var-dumper": "<6.3",
                "twig/twig": "<2.13"
            },
            "provide": {
                "psr/log-implementation": "1.0|2.0|3.0"
            },
            "require-dev": {
                "psr/cache": "^1.0|^2.0|^3.0",
                "symfony/browser-kit": "^5.4|^6.0|^7.0",
                "symfony/clock": "^6.2|^7.0",
                "symfony/config": "^6.1|^7.0",
                "symfony/console": "^5.4|^6.0|^7.0",
                "symfony/css-selector": "^5.4|^6.0|^7.0",
                "symfony/dependency-injection": "^6.4|^7.0",
                "symfony/dom-crawler": "^5.4|^6.0|^7.0",
                "symfony/expression-language": "^5.4|^6.0|^7.0",
                "symfony/finder": "^5.4|^6.0|^7.0",
                "symfony/http-client-contracts": "^2.5|^3",
                "symfony/process": "^5.4|^6.0|^7.0",
                "symfony/property-access": "^5.4.5|^6.0.5|^7.0",
                "symfony/routing": "^5.4|^6.0|^7.0",
                "symfony/serializer": "^6.4.4|^7.0.4",
                "symfony/stopwatch": "^5.4|^6.0|^7.0",
                "symfony/translation": "^5.4|^6.0|^7.0",
                "symfony/translation-contracts": "^2.5|^3",
                "symfony/uid": "^5.4|^6.0|^7.0",
                "symfony/validator": "^6.4|^7.0",
                "symfony/var-dumper": "^5.4|^6.4|^7.0",
                "symfony/var-exporter": "^6.2|^7.0",
                "twig/twig": "^2.13|^3.0.4"
            },
            "type": "library",
            "autoload": {
                "psr-4": {
                    "Symfony\\Component\\HttpKernel\\": ""
                },
                "exclude-from-classmap": [
                    "/Tests/"
                ]
            },
            "notification-url": "https://packagist.org/downloads/",
            "license": [
                "MIT"
            ],
            "authors": [
                {
                    "name": "Fabien Potencier",
                    "email": "fabien@symfony.com"
                },
                {
                    "name": "Symfony Community",
                    "homepage": "https://symfony.com/contributors"
                }
            ],
            "description": "Provides a structured process for converting a Request into a Response",
            "homepage": "https://symfony.com",
            "support": {
                "source": "https://github.com/symfony/http-kernel/tree/v6.4.21"
            },
            "funding": [
                {
                    "url": "https://symfony.com/sponsor",
                    "type": "custom"
                },
                {
                    "url": "https://github.com/fabpot",
                    "type": "github"
                },
                {
                    "url": "https://tidelift.com/funding/github/packagist/symfony/symfony",
                    "type": "tidelift"
                }
            ],
            "time": "2025-05-02T08:46:38+00:00"
        },
        {
            "name": "symfony/monolog-bridge",
            "version": "v6.4.13",
            "source": {
                "type": "git",
                "url": "https://github.com/symfony/monolog-bridge.git",
                "reference": "9d14621e59f22c2b6d030d92d37ffe5ae1e60452"
            },
            "dist": {
                "type": "zip",
                "url": "https://api.github.com/repos/symfony/monolog-bridge/zipball/9d14621e59f22c2b6d030d92d37ffe5ae1e60452",
                "reference": "9d14621e59f22c2b6d030d92d37ffe5ae1e60452",
                "shasum": ""
            },
            "require": {
                "monolog/monolog": "^1.25.1|^2|^3",
                "php": ">=8.1",
                "symfony/deprecation-contracts": "^2.5|^3",
                "symfony/http-kernel": "^5.4|^6.0|^7.0",
                "symfony/service-contracts": "^2.5|^3"
            },
            "conflict": {
                "symfony/console": "<5.4",
                "symfony/http-foundation": "<5.4",
                "symfony/security-core": "<5.4"
            },
            "require-dev": {
                "symfony/console": "^5.4|^6.0|^7.0",
                "symfony/http-client": "^5.4|^6.0|^7.0",
                "symfony/mailer": "^5.4|^6.0|^7.0",
                "symfony/messenger": "^5.4|^6.0|^7.0",
                "symfony/mime": "^5.4|^6.0|^7.0",
                "symfony/security-core": "^5.4|^6.0|^7.0",
                "symfony/var-dumper": "^5.4|^6.0|^7.0"
            },
            "type": "symfony-bridge",
            "autoload": {
                "psr-4": {
                    "Symfony\\Bridge\\Monolog\\": ""
                },
                "exclude-from-classmap": [
                    "/Tests/"
                ]
            },
            "notification-url": "https://packagist.org/downloads/",
            "license": [
                "MIT"
            ],
            "authors": [
                {
                    "name": "Fabien Potencier",
                    "email": "fabien@symfony.com"
                },
                {
                    "name": "Symfony Community",
                    "homepage": "https://symfony.com/contributors"
                }
            ],
            "description": "Provides integration for Monolog with various Symfony components",
            "homepage": "https://symfony.com",
            "support": {
                "source": "https://github.com/symfony/monolog-bridge/tree/v6.4.13"
            },
            "funding": [
                {
                    "url": "https://symfony.com/sponsor",
                    "type": "custom"
                },
                {
                    "url": "https://github.com/fabpot",
                    "type": "github"
                },
                {
                    "url": "https://tidelift.com/funding/github/packagist/symfony/symfony",
                    "type": "tidelift"
                }
            ],
            "time": "2024-10-14T08:49:08+00:00"
        },
        {
            "name": "symfony/monolog-bundle",
            "version": "v3.10.0",
            "source": {
                "type": "git",
                "url": "https://github.com/symfony/monolog-bundle.git",
                "reference": "414f951743f4aa1fd0f5bf6a0e9c16af3fe7f181"
            },
            "dist": {
                "type": "zip",
                "url": "https://api.github.com/repos/symfony/monolog-bundle/zipball/414f951743f4aa1fd0f5bf6a0e9c16af3fe7f181",
                "reference": "414f951743f4aa1fd0f5bf6a0e9c16af3fe7f181",
                "shasum": ""
            },
            "require": {
                "monolog/monolog": "^1.25.1 || ^2.0 || ^3.0",
                "php": ">=7.2.5",
                "symfony/config": "^5.4 || ^6.0 || ^7.0",
                "symfony/dependency-injection": "^5.4 || ^6.0 || ^7.0",
                "symfony/http-kernel": "^5.4 || ^6.0 || ^7.0",
                "symfony/monolog-bridge": "^5.4 || ^6.0 || ^7.0"
            },
            "require-dev": {
                "symfony/console": "^5.4 || ^6.0 || ^7.0",
                "symfony/phpunit-bridge": "^6.3 || ^7.0",
                "symfony/yaml": "^5.4 || ^6.0 || ^7.0"
            },
            "type": "symfony-bundle",
            "extra": {
                "branch-alias": {
                    "dev-master": "3.x-dev"
                }
            },
            "autoload": {
                "psr-4": {
                    "Symfony\\Bundle\\MonologBundle\\": ""
                },
                "exclude-from-classmap": [
                    "/Tests/"
                ]
            },
            "notification-url": "https://packagist.org/downloads/",
            "license": [
                "MIT"
            ],
            "authors": [
                {
                    "name": "Fabien Potencier",
                    "email": "fabien@symfony.com"
                },
                {
                    "name": "Symfony Community",
                    "homepage": "https://symfony.com/contributors"
                }
            ],
            "description": "Symfony MonologBundle",
            "homepage": "https://symfony.com",
            "keywords": [
                "log",
                "logging"
            ],
            "support": {
                "issues": "https://github.com/symfony/monolog-bundle/issues",
                "source": "https://github.com/symfony/monolog-bundle/tree/v3.10.0"
            },
            "funding": [
                {
                    "url": "https://symfony.com/sponsor",
                    "type": "custom"
                },
                {
                    "url": "https://github.com/fabpot",
                    "type": "github"
                },
                {
                    "url": "https://tidelift.com/funding/github/packagist/symfony/symfony",
                    "type": "tidelift"
                }
            ],
            "time": "2023-11-06T17:08:13+00:00"
        },
        {
            "name": "symfony/password-hasher",
            "version": "v6.4.13",
            "source": {
                "type": "git",
                "url": "https://github.com/symfony/password-hasher.git",
                "reference": "e97a1b31f60b8bdfc1fdedab4398538da9441d47"
            },
            "dist": {
                "type": "zip",
                "url": "https://api.github.com/repos/symfony/password-hasher/zipball/e97a1b31f60b8bdfc1fdedab4398538da9441d47",
                "reference": "e97a1b31f60b8bdfc1fdedab4398538da9441d47",
                "shasum": ""
            },
            "require": {
                "php": ">=8.1"
            },
            "conflict": {
                "symfony/security-core": "<5.4"
            },
            "require-dev": {
                "symfony/console": "^5.4|^6.0|^7.0",
                "symfony/security-core": "^5.4|^6.0|^7.0"
            },
            "type": "library",
            "autoload": {
                "psr-4": {
                    "Symfony\\Component\\PasswordHasher\\": ""
                },
                "exclude-from-classmap": [
                    "/Tests/"
                ]
            },
            "notification-url": "https://packagist.org/downloads/",
            "license": [
                "MIT"
            ],
            "authors": [
                {
                    "name": "Robin Chalas",
                    "email": "robin.chalas@gmail.com"
                },
                {
                    "name": "Symfony Community",
                    "homepage": "https://symfony.com/contributors"
                }
            ],
            "description": "Provides password hashing utilities",
            "homepage": "https://symfony.com",
            "keywords": [
                "hashing",
                "password"
            ],
            "support": {
                "source": "https://github.com/symfony/password-hasher/tree/v6.4.13"
            },
            "funding": [
                {
                    "url": "https://symfony.com/sponsor",
                    "type": "custom"
                },
                {
                    "url": "https://github.com/fabpot",
                    "type": "github"
                },
                {
                    "url": "https://tidelift.com/funding/github/packagist/symfony/symfony",
                    "type": "tidelift"
                }
            ],
            "time": "2024-09-25T14:18:03+00:00"
        },
        {
            "name": "symfony/polyfill-intl-grapheme",
            "version": "v1.32.0",
            "source": {
                "type": "git",
                "url": "https://github.com/symfony/polyfill-intl-grapheme.git",
                "reference": "b9123926e3b7bc2f98c02ad54f6a4b02b91a8abe"
            },
            "dist": {
                "type": "zip",
                "url": "https://api.github.com/repos/symfony/polyfill-intl-grapheme/zipball/b9123926e3b7bc2f98c02ad54f6a4b02b91a8abe",
                "reference": "b9123926e3b7bc2f98c02ad54f6a4b02b91a8abe",
                "shasum": ""
            },
            "require": {
                "php": ">=7.2"
            },
            "suggest": {
                "ext-intl": "For best performance"
            },
            "type": "library",
            "extra": {
                "thanks": {
                    "url": "https://github.com/symfony/polyfill",
                    "name": "symfony/polyfill"
                }
            },
            "autoload": {
                "files": [
                    "bootstrap.php"
                ],
                "psr-4": {
                    "Symfony\\Polyfill\\Intl\\Grapheme\\": ""
                }
            },
            "notification-url": "https://packagist.org/downloads/",
            "license": [
                "MIT"
            ],
            "authors": [
                {
                    "name": "Nicolas Grekas",
                    "email": "p@tchwork.com"
                },
                {
                    "name": "Symfony Community",
                    "homepage": "https://symfony.com/contributors"
                }
            ],
            "description": "Symfony polyfill for intl's grapheme_* functions",
            "homepage": "https://symfony.com",
            "keywords": [
                "compatibility",
                "grapheme",
                "intl",
                "polyfill",
                "portable",
                "shim"
            ],
            "support": {
                "source": "https://github.com/symfony/polyfill-intl-grapheme/tree/v1.32.0"
            },
            "funding": [
                {
                    "url": "https://symfony.com/sponsor",
                    "type": "custom"
                },
                {
                    "url": "https://github.com/fabpot",
                    "type": "github"
                },
                {
                    "url": "https://tidelift.com/funding/github/packagist/symfony/symfony",
                    "type": "tidelift"
                }
            ],
            "time": "2024-09-09T11:45:10+00:00"
        },
        {
            "name": "symfony/polyfill-intl-normalizer",
            "version": "v1.32.0",
            "source": {
                "type": "git",
                "url": "https://github.com/symfony/polyfill-intl-normalizer.git",
                "reference": "3833d7255cc303546435cb650316bff708a1c75c"
            },
            "dist": {
                "type": "zip",
                "url": "https://api.github.com/repos/symfony/polyfill-intl-normalizer/zipball/3833d7255cc303546435cb650316bff708a1c75c",
                "reference": "3833d7255cc303546435cb650316bff708a1c75c",
                "shasum": ""
            },
            "require": {
                "php": ">=7.2"
            },
            "suggest": {
                "ext-intl": "For best performance"
            },
            "type": "library",
            "extra": {
                "thanks": {
                    "url": "https://github.com/symfony/polyfill",
                    "name": "symfony/polyfill"
                }
            },
            "autoload": {
                "files": [
                    "bootstrap.php"
                ],
                "psr-4": {
                    "Symfony\\Polyfill\\Intl\\Normalizer\\": ""
                },
                "classmap": [
                    "Resources/stubs"
                ]
            },
            "notification-url": "https://packagist.org/downloads/",
            "license": [
                "MIT"
            ],
            "authors": [
                {
                    "name": "Nicolas Grekas",
                    "email": "p@tchwork.com"
                },
                {
                    "name": "Symfony Community",
                    "homepage": "https://symfony.com/contributors"
                }
            ],
            "description": "Symfony polyfill for intl's Normalizer class and related functions",
            "homepage": "https://symfony.com",
            "keywords": [
                "compatibility",
                "intl",
                "normalizer",
                "polyfill",
                "portable",
                "shim"
            ],
            "support": {
                "source": "https://github.com/symfony/polyfill-intl-normalizer/tree/v1.32.0"
            },
            "funding": [
                {
                    "url": "https://symfony.com/sponsor",
                    "type": "custom"
                },
                {
                    "url": "https://github.com/fabpot",
                    "type": "github"
                },
                {
                    "url": "https://tidelift.com/funding/github/packagist/symfony/symfony",
                    "type": "tidelift"
                }
            ],
            "time": "2024-09-09T11:45:10+00:00"
        },
        {
            "name": "symfony/polyfill-mbstring",
            "version": "v1.32.0",
            "source": {
                "type": "git",
                "url": "https://github.com/symfony/polyfill-mbstring.git",
                "reference": "6d857f4d76bd4b343eac26d6b539585d2bc56493"
            },
            "dist": {
                "type": "zip",
                "url": "https://api.github.com/repos/symfony/polyfill-mbstring/zipball/6d857f4d76bd4b343eac26d6b539585d2bc56493",
                "reference": "6d857f4d76bd4b343eac26d6b539585d2bc56493",
                "shasum": ""
            },
            "require": {
                "ext-iconv": "*",
                "php": ">=7.2"
            },
            "provide": {
                "ext-mbstring": "*"
            },
            "suggest": {
                "ext-mbstring": "For best performance"
            },
            "type": "library",
            "extra": {
                "thanks": {
                    "url": "https://github.com/symfony/polyfill",
                    "name": "symfony/polyfill"
                }
            },
            "autoload": {
                "files": [
                    "bootstrap.php"
                ],
                "psr-4": {
                    "Symfony\\Polyfill\\Mbstring\\": ""
                }
            },
            "notification-url": "https://packagist.org/downloads/",
            "license": [
                "MIT"
            ],
            "authors": [
                {
                    "name": "Nicolas Grekas",
                    "email": "p@tchwork.com"
                },
                {
                    "name": "Symfony Community",
                    "homepage": "https://symfony.com/contributors"
                }
            ],
            "description": "Symfony polyfill for the Mbstring extension",
            "homepage": "https://symfony.com",
            "keywords": [
                "compatibility",
                "mbstring",
                "polyfill",
                "portable",
                "shim"
            ],
            "support": {
                "source": "https://github.com/symfony/polyfill-mbstring/tree/v1.32.0"
            },
            "funding": [
                {
                    "url": "https://symfony.com/sponsor",
                    "type": "custom"
                },
                {
                    "url": "https://github.com/fabpot",
                    "type": "github"
                },
                {
                    "url": "https://tidelift.com/funding/github/packagist/symfony/symfony",
                    "type": "tidelift"
                }
            ],
            "time": "2024-12-23T08:48:59+00:00"
        },
        {
            "name": "symfony/polyfill-php83",
            "version": "v1.32.0",
            "source": {
                "type": "git",
                "url": "https://github.com/symfony/polyfill-php83.git",
                "reference": "2fb86d65e2d424369ad2905e83b236a8805ba491"
            },
            "dist": {
                "type": "zip",
                "url": "https://api.github.com/repos/symfony/polyfill-php83/zipball/2fb86d65e2d424369ad2905e83b236a8805ba491",
                "reference": "2fb86d65e2d424369ad2905e83b236a8805ba491",
                "shasum": ""
            },
            "require": {
                "php": ">=7.2"
            },
            "type": "library",
            "extra": {
                "thanks": {
                    "url": "https://github.com/symfony/polyfill",
                    "name": "symfony/polyfill"
                }
            },
            "autoload": {
                "files": [
                    "bootstrap.php"
                ],
                "psr-4": {
                    "Symfony\\Polyfill\\Php83\\": ""
                },
                "classmap": [
                    "Resources/stubs"
                ]
            },
            "notification-url": "https://packagist.org/downloads/",
            "license": [
                "MIT"
            ],
            "authors": [
                {
                    "name": "Nicolas Grekas",
                    "email": "p@tchwork.com"
                },
                {
                    "name": "Symfony Community",
                    "homepage": "https://symfony.com/contributors"
                }
            ],
            "description": "Symfony polyfill backporting some PHP 8.3+ features to lower PHP versions",
            "homepage": "https://symfony.com",
            "keywords": [
                "compatibility",
                "polyfill",
                "portable",
                "shim"
            ],
            "support": {
                "source": "https://github.com/symfony/polyfill-php83/tree/v1.32.0"
            },
            "funding": [
                {
                    "url": "https://symfony.com/sponsor",
                    "type": "custom"
                },
                {
                    "url": "https://github.com/fabpot",
                    "type": "github"
                },
                {
                    "url": "https://tidelift.com/funding/github/packagist/symfony/symfony",
                    "type": "tidelift"
                }
            ],
            "time": "2024-09-09T11:45:10+00:00"
        },
        {
            "name": "symfony/polyfill-php84",
            "version": "v1.32.0",
            "source": {
                "type": "git",
                "url": "https://github.com/symfony/polyfill-php84.git",
                "reference": "000df7860439609837bbe28670b0be15783b7fbf"
            },
            "dist": {
                "type": "zip",
                "url": "https://api.github.com/repos/symfony/polyfill-php84/zipball/000df7860439609837bbe28670b0be15783b7fbf",
                "reference": "000df7860439609837bbe28670b0be15783b7fbf",
                "shasum": ""
            },
            "require": {
                "php": ">=7.2"
            },
            "type": "library",
            "extra": {
                "thanks": {
                    "url": "https://github.com/symfony/polyfill",
                    "name": "symfony/polyfill"
                }
            },
            "autoload": {
                "files": [
                    "bootstrap.php"
                ],
                "psr-4": {
                    "Symfony\\Polyfill\\Php84\\": ""
                },
                "classmap": [
                    "Resources/stubs"
                ]
            },
            "notification-url": "https://packagist.org/downloads/",
            "license": [
                "MIT"
            ],
            "authors": [
                {
                    "name": "Nicolas Grekas",
                    "email": "p@tchwork.com"
                },
                {
                    "name": "Symfony Community",
                    "homepage": "https://symfony.com/contributors"
                }
            ],
            "description": "Symfony polyfill backporting some PHP 8.4+ features to lower PHP versions",
            "homepage": "https://symfony.com",
            "keywords": [
                "compatibility",
                "polyfill",
                "portable",
                "shim"
            ],
            "support": {
                "source": "https://github.com/symfony/polyfill-php84/tree/v1.32.0"
            },
            "funding": [
                {
                    "url": "https://symfony.com/sponsor",
                    "type": "custom"
                },
                {
                    "url": "https://github.com/fabpot",
                    "type": "github"
                },
                {
                    "url": "https://tidelift.com/funding/github/packagist/symfony/symfony",
                    "type": "tidelift"
                }
            ],
            "time": "2025-02-20T12:04:08+00:00"
        },
        {
            "name": "symfony/property-access",
            "version": "v6.4.18",
            "source": {
                "type": "git",
                "url": "https://github.com/symfony/property-access.git",
                "reference": "80e0378f2f058b60d87dedc3c760caec882e992c"
            },
            "dist": {
                "type": "zip",
                "url": "https://api.github.com/repos/symfony/property-access/zipball/80e0378f2f058b60d87dedc3c760caec882e992c",
                "reference": "80e0378f2f058b60d87dedc3c760caec882e992c",
                "shasum": ""
            },
            "require": {
                "php": ">=8.1",
                "symfony/deprecation-contracts": "^2.5|^3",
                "symfony/property-info": "^5.4|^6.0|^7.0"
            },
            "require-dev": {
                "symfony/cache": "^5.4|^6.0|^7.0"
            },
            "type": "library",
            "autoload": {
                "psr-4": {
                    "Symfony\\Component\\PropertyAccess\\": ""
                },
                "exclude-from-classmap": [
                    "/Tests/"
                ]
            },
            "notification-url": "https://packagist.org/downloads/",
            "license": [
                "MIT"
            ],
            "authors": [
                {
                    "name": "Fabien Potencier",
                    "email": "fabien@symfony.com"
                },
                {
                    "name": "Symfony Community",
                    "homepage": "https://symfony.com/contributors"
                }
            ],
            "description": "Provides functions to read and write from/to an object or array using a simple string notation",
            "homepage": "https://symfony.com",
            "keywords": [
                "access",
                "array",
                "extraction",
                "index",
                "injection",
                "object",
                "property",
                "property-path",
                "reflection"
            ],
            "support": {
                "source": "https://github.com/symfony/property-access/tree/v6.4.18"
            },
            "funding": [
                {
                    "url": "https://symfony.com/sponsor",
                    "type": "custom"
                },
                {
                    "url": "https://github.com/fabpot",
                    "type": "github"
                },
                {
                    "url": "https://tidelift.com/funding/github/packagist/symfony/symfony",
                    "type": "tidelift"
                }
            ],
            "time": "2024-12-16T14:42:05+00:00"
        },
        {
            "name": "symfony/property-info",
            "version": "v6.4.18",
            "source": {
                "type": "git",
                "url": "https://github.com/symfony/property-info.git",
                "reference": "94d18e5cc11a37fd92856d38b61d9cdf72536a1e"
            },
            "dist": {
                "type": "zip",
                "url": "https://api.github.com/repos/symfony/property-info/zipball/94d18e5cc11a37fd92856d38b61d9cdf72536a1e",
                "reference": "94d18e5cc11a37fd92856d38b61d9cdf72536a1e",
                "shasum": ""
            },
            "require": {
                "php": ">=8.1",
                "symfony/string": "^5.4|^6.0|^7.0"
            },
            "conflict": {
                "doctrine/annotations": "<1.12",
                "phpdocumentor/reflection-docblock": "<5.2",
                "phpdocumentor/type-resolver": "<1.5.1",
                "symfony/cache": "<5.4",
                "symfony/dependency-injection": "<5.4|>=6.0,<6.4",
                "symfony/serializer": "<5.4"
            },
            "require-dev": {
                "doctrine/annotations": "^1.12|^2",
                "phpdocumentor/reflection-docblock": "^5.2",
                "phpstan/phpdoc-parser": "^1.0|^2.0",
                "symfony/cache": "^5.4|^6.0|^7.0",
                "symfony/dependency-injection": "^5.4|^6.0|^7.0",
                "symfony/serializer": "^5.4|^6.4|^7.0"
            },
            "type": "library",
            "autoload": {
                "psr-4": {
                    "Symfony\\Component\\PropertyInfo\\": ""
                },
                "exclude-from-classmap": [
                    "/Tests/"
                ]
            },
            "notification-url": "https://packagist.org/downloads/",
            "license": [
                "MIT"
            ],
            "authors": [
                {
                    "name": "Kévin Dunglas",
                    "email": "dunglas@gmail.com"
                },
                {
                    "name": "Symfony Community",
                    "homepage": "https://symfony.com/contributors"
                }
            ],
            "description": "Extracts information about PHP class' properties using metadata of popular sources",
            "homepage": "https://symfony.com",
            "keywords": [
                "doctrine",
                "phpdoc",
                "property",
                "symfony",
                "type",
                "validator"
            ],
            "support": {
                "source": "https://github.com/symfony/property-info/tree/v6.4.18"
            },
            "funding": [
                {
                    "url": "https://symfony.com/sponsor",
                    "type": "custom"
                },
                {
                    "url": "https://github.com/fabpot",
                    "type": "github"
                },
                {
                    "url": "https://tidelift.com/funding/github/packagist/symfony/symfony",
                    "type": "tidelift"
                }
            ],
            "time": "2025-01-21T10:52:27+00:00"
        },
        {
            "name": "symfony/routing",
            "version": "v6.4.18",
            "source": {
                "type": "git",
                "url": "https://github.com/symfony/routing.git",
                "reference": "e9bfc94953019089acdfb9be51c1b9142c4afa68"
            },
            "dist": {
                "type": "zip",
                "url": "https://api.github.com/repos/symfony/routing/zipball/e9bfc94953019089acdfb9be51c1b9142c4afa68",
                "reference": "e9bfc94953019089acdfb9be51c1b9142c4afa68",
                "shasum": ""
            },
            "require": {
                "php": ">=8.1",
                "symfony/deprecation-contracts": "^2.5|^3"
            },
            "conflict": {
                "doctrine/annotations": "<1.12",
                "symfony/config": "<6.2",
                "symfony/dependency-injection": "<5.4",
                "symfony/yaml": "<5.4"
            },
            "require-dev": {
                "doctrine/annotations": "^1.12|^2",
                "psr/log": "^1|^2|^3",
                "symfony/config": "^6.2|^7.0",
                "symfony/dependency-injection": "^5.4|^6.0|^7.0",
                "symfony/expression-language": "^5.4|^6.0|^7.0",
                "symfony/http-foundation": "^5.4|^6.0|^7.0",
                "symfony/yaml": "^5.4|^6.0|^7.0"
            },
            "type": "library",
            "autoload": {
                "psr-4": {
                    "Symfony\\Component\\Routing\\": ""
                },
                "exclude-from-classmap": [
                    "/Tests/"
                ]
            },
            "notification-url": "https://packagist.org/downloads/",
            "license": [
                "MIT"
            ],
            "authors": [
                {
                    "name": "Fabien Potencier",
                    "email": "fabien@symfony.com"
                },
                {
                    "name": "Symfony Community",
                    "homepage": "https://symfony.com/contributors"
                }
            ],
            "description": "Maps an HTTP request to a set of configuration variables",
            "homepage": "https://symfony.com",
            "keywords": [
                "router",
                "routing",
                "uri",
                "url"
            ],
            "support": {
                "source": "https://github.com/symfony/routing/tree/v6.4.18"
            },
            "funding": [
                {
                    "url": "https://symfony.com/sponsor",
                    "type": "custom"
                },
                {
                    "url": "https://github.com/fabpot",
                    "type": "github"
                },
                {
                    "url": "https://tidelift.com/funding/github/packagist/symfony/symfony",
                    "type": "tidelift"
                }
            ],
            "time": "2025-01-09T08:51:02+00:00"
        },
        {
            "name": "symfony/runtime",
            "version": "v6.4.14",
            "source": {
                "type": "git",
                "url": "https://github.com/symfony/runtime.git",
                "reference": "4facd4174f45cd37c65860403412b67c7381136a"
            },
            "dist": {
                "type": "zip",
                "url": "https://api.github.com/repos/symfony/runtime/zipball/4facd4174f45cd37c65860403412b67c7381136a",
                "reference": "4facd4174f45cd37c65860403412b67c7381136a",
                "shasum": ""
            },
            "require": {
                "composer-plugin-api": "^1.0|^2.0",
                "php": ">=8.1"
            },
            "conflict": {
                "symfony/dotenv": "<5.4"
            },
            "require-dev": {
                "composer/composer": "^1.0.2|^2.0",
                "symfony/console": "^5.4.9|^6.0.9|^7.0",
                "symfony/dotenv": "^5.4|^6.0|^7.0",
                "symfony/http-foundation": "^5.4|^6.0|^7.0",
                "symfony/http-kernel": "^5.4|^6.0|^7.0"
            },
            "type": "composer-plugin",
            "extra": {
                "class": "Symfony\\Component\\Runtime\\Internal\\ComposerPlugin"
            },
            "autoload": {
                "psr-4": {
                    "Symfony\\Component\\Runtime\\": "",
                    "Symfony\\Runtime\\Symfony\\Component\\": "Internal/"
                },
                "exclude-from-classmap": [
                    "/Tests/"
                ]
            },
            "notification-url": "https://packagist.org/downloads/",
            "license": [
                "MIT"
            ],
            "authors": [
                {
                    "name": "Nicolas Grekas",
                    "email": "p@tchwork.com"
                },
                {
                    "name": "Symfony Community",
                    "homepage": "https://symfony.com/contributors"
                }
            ],
            "description": "Enables decoupling PHP applications from global state",
            "homepage": "https://symfony.com",
            "keywords": [
                "runtime"
            ],
            "support": {
                "source": "https://github.com/symfony/runtime/tree/v6.4.14"
            },
            "funding": [
                {
                    "url": "https://symfony.com/sponsor",
                    "type": "custom"
                },
                {
                    "url": "https://github.com/fabpot",
                    "type": "github"
                },
                {
                    "url": "https://tidelift.com/funding/github/packagist/symfony/symfony",
                    "type": "tidelift"
                }
            ],
            "time": "2024-11-05T16:39:55+00:00"
        },
        {
            "name": "symfony/security-bundle",
            "version": "v6.4.21",
            "source": {
                "type": "git",
                "url": "https://github.com/symfony/security-bundle.git",
                "reference": "99b656ff6046ef217d4e3f852940de7e22489849"
            },
            "dist": {
                "type": "zip",
                "url": "https://api.github.com/repos/symfony/security-bundle/zipball/99b656ff6046ef217d4e3f852940de7e22489849",
                "reference": "99b656ff6046ef217d4e3f852940de7e22489849",
                "shasum": ""
            },
            "require": {
                "composer-runtime-api": ">=2.1",
                "ext-xml": "*",
                "php": ">=8.1",
                "symfony/clock": "^6.3|^7.0",
                "symfony/config": "^6.1|^7.0",
                "symfony/dependency-injection": "^6.4.11|^7.1.4",
                "symfony/deprecation-contracts": "^2.5|^3",
                "symfony/event-dispatcher": "^5.4|^6.0|^7.0",
                "symfony/http-foundation": "^6.2|^7.0",
                "symfony/http-kernel": "^6.2",
                "symfony/password-hasher": "^5.4|^6.0|^7.0",
                "symfony/security-core": "^6.2|^7.0",
                "symfony/security-csrf": "^5.4|^6.0|^7.0",
                "symfony/security-http": "^6.3.6|^7.0",
                "symfony/service-contracts": "^2.5|^3"
            },
            "conflict": {
                "symfony/browser-kit": "<5.4",
                "symfony/console": "<5.4",
                "symfony/framework-bundle": "<6.4",
                "symfony/http-client": "<5.4",
                "symfony/ldap": "<5.4",
                "symfony/serializer": "<6.4",
                "symfony/twig-bundle": "<5.4",
                "symfony/validator": "<6.4"
            },
            "require-dev": {
                "symfony/asset": "^5.4|^6.0|^7.0",
                "symfony/browser-kit": "^5.4|^6.0|^7.0",
                "symfony/console": "^5.4|^6.0|^7.0",
                "symfony/css-selector": "^5.4|^6.0|^7.0",
                "symfony/dom-crawler": "^5.4|^6.0|^7.0",
                "symfony/expression-language": "^5.4|^6.0|^7.0",
                "symfony/form": "^5.4|^6.0|^7.0",
                "symfony/framework-bundle": "^6.4|^7.0",
                "symfony/http-client": "^5.4|^6.0|^7.0",
                "symfony/ldap": "^5.4|^6.0|^7.0",
                "symfony/process": "^5.4|^6.0|^7.0",
                "symfony/rate-limiter": "^5.4|^6.0|^7.0",
                "symfony/serializer": "^6.4|^7.0",
                "symfony/translation": "^5.4|^6.0|^7.0",
                "symfony/twig-bridge": "^5.4|^6.0|^7.0",
                "symfony/twig-bundle": "^5.4|^6.0|^7.0",
                "symfony/validator": "^6.4|^7.0",
                "symfony/yaml": "^5.4|^6.0|^7.0",
                "twig/twig": "^2.13|^3.0.4",
                "web-token/jwt-checker": "^3.1",
                "web-token/jwt-signature-algorithm-ecdsa": "^3.1",
                "web-token/jwt-signature-algorithm-eddsa": "^3.1",
                "web-token/jwt-signature-algorithm-hmac": "^3.1",
                "web-token/jwt-signature-algorithm-none": "^3.1",
                "web-token/jwt-signature-algorithm-rsa": "^3.1"
            },
            "type": "symfony-bundle",
            "autoload": {
                "psr-4": {
                    "Symfony\\Bundle\\SecurityBundle\\": ""
                },
                "exclude-from-classmap": [
                    "/Tests/"
                ]
            },
            "notification-url": "https://packagist.org/downloads/",
            "license": [
                "MIT"
            ],
            "authors": [
                {
                    "name": "Fabien Potencier",
                    "email": "fabien@symfony.com"
                },
                {
                    "name": "Symfony Community",
                    "homepage": "https://symfony.com/contributors"
                }
            ],
            "description": "Provides a tight integration of the Security component into the Symfony full-stack framework",
            "homepage": "https://symfony.com",
            "support": {
                "source": "https://github.com/symfony/security-bundle/tree/v6.4.21"
            },
            "funding": [
                {
                    "url": "https://symfony.com/sponsor",
                    "type": "custom"
                },
                {
                    "url": "https://github.com/fabpot",
                    "type": "github"
                },
                {
                    "url": "https://tidelift.com/funding/github/packagist/symfony/symfony",
                    "type": "tidelift"
                }
            ],
            "time": "2025-04-27T13:27:38+00:00"
        },
        {
            "name": "symfony/security-core",
            "version": "v6.4.21",
            "source": {
                "type": "git",
                "url": "https://github.com/symfony/security-core.git",
                "reference": "c6e70da38436a9a49ed39d9cbead1ecf760f0fbd"
            },
            "dist": {
                "type": "zip",
                "url": "https://api.github.com/repos/symfony/security-core/zipball/c6e70da38436a9a49ed39d9cbead1ecf760f0fbd",
                "reference": "c6e70da38436a9a49ed39d9cbead1ecf760f0fbd",
                "shasum": ""
            },
            "require": {
                "php": ">=8.1",
                "symfony/deprecation-contracts": "^2.5|^3",
                "symfony/event-dispatcher-contracts": "^2.5|^3",
                "symfony/password-hasher": "^5.4|^6.0|^7.0",
                "symfony/service-contracts": "^2.5|^3"
            },
            "conflict": {
                "symfony/event-dispatcher": "<5.4",
                "symfony/http-foundation": "<5.4",
                "symfony/ldap": "<5.4",
                "symfony/security-guard": "<5.4",
                "symfony/translation": "<5.4.35|>=6.0,<6.3.12|>=6.4,<6.4.3|>=7.0,<7.0.3",
                "symfony/validator": "<5.4"
            },
            "require-dev": {
                "psr/cache": "^1.0|^2.0|^3.0",
                "psr/container": "^1.1|^2.0",
                "psr/log": "^1|^2|^3",
                "symfony/cache": "^5.4|^6.0|^7.0",
                "symfony/event-dispatcher": "^5.4|^6.0|^7.0",
                "symfony/expression-language": "^5.4|^6.0|^7.0",
                "symfony/http-foundation": "^5.4|^6.0|^7.0",
                "symfony/ldap": "^5.4|^6.0|^7.0",
                "symfony/string": "^5.4|^6.0|^7.0",
                "symfony/translation": "^5.4.35|~6.3.12|^6.4.3|^7.0.3",
                "symfony/validator": "^6.4|^7.0"
            },
            "type": "library",
            "autoload": {
                "psr-4": {
                    "Symfony\\Component\\Security\\Core\\": ""
                },
                "exclude-from-classmap": [
                    "/Tests/"
                ]
            },
            "notification-url": "https://packagist.org/downloads/",
            "license": [
                "MIT"
            ],
            "authors": [
                {
                    "name": "Fabien Potencier",
                    "email": "fabien@symfony.com"
                },
                {
                    "name": "Symfony Community",
                    "homepage": "https://symfony.com/contributors"
                }
            ],
            "description": "Symfony Security Component - Core Library",
            "homepage": "https://symfony.com",
            "support": {
                "source": "https://github.com/symfony/security-core/tree/v6.4.21"
            },
            "funding": [
                {
                    "url": "https://symfony.com/sponsor",
                    "type": "custom"
                },
                {
                    "url": "https://github.com/fabpot",
                    "type": "github"
                },
                {
                    "url": "https://tidelift.com/funding/github/packagist/symfony/symfony",
                    "type": "tidelift"
                }
            ],
            "time": "2025-04-17T07:43:34+00:00"
        },
        {
            "name": "symfony/security-csrf",
            "version": "v6.4.13",
            "source": {
                "type": "git",
                "url": "https://github.com/symfony/security-csrf.git",
                "reference": "c34421b7d34efbaef5d611ab2e646a0ec464ffe3"
            },
            "dist": {
                "type": "zip",
                "url": "https://api.github.com/repos/symfony/security-csrf/zipball/c34421b7d34efbaef5d611ab2e646a0ec464ffe3",
                "reference": "c34421b7d34efbaef5d611ab2e646a0ec464ffe3",
                "shasum": ""
            },
            "require": {
                "php": ">=8.1",
                "symfony/security-core": "^5.4|^6.0|^7.0"
            },
            "conflict": {
                "symfony/http-foundation": "<5.4"
            },
            "require-dev": {
                "symfony/http-foundation": "^5.4|^6.0|^7.0"
            },
            "type": "library",
            "autoload": {
                "psr-4": {
                    "Symfony\\Component\\Security\\Csrf\\": ""
                },
                "exclude-from-classmap": [
                    "/Tests/"
                ]
            },
            "notification-url": "https://packagist.org/downloads/",
            "license": [
                "MIT"
            ],
            "authors": [
                {
                    "name": "Fabien Potencier",
                    "email": "fabien@symfony.com"
                },
                {
                    "name": "Symfony Community",
                    "homepage": "https://symfony.com/contributors"
                }
            ],
            "description": "Symfony Security Component - CSRF Library",
            "homepage": "https://symfony.com",
            "support": {
                "source": "https://github.com/symfony/security-csrf/tree/v6.4.13"
            },
            "funding": [
                {
                    "url": "https://symfony.com/sponsor",
                    "type": "custom"
                },
                {
                    "url": "https://github.com/fabpot",
                    "type": "github"
                },
                {
                    "url": "https://tidelift.com/funding/github/packagist/symfony/symfony",
                    "type": "tidelift"
                }
            ],
            "time": "2024-09-25T14:18:03+00:00"
        },
        {
            "name": "symfony/security-http",
            "version": "v6.4.21",
            "source": {
                "type": "git",
                "url": "https://github.com/symfony/security-http.git",
                "reference": "67d0edaf6702c3192f27ad483df9a875c9a1f1a2"
            },
            "dist": {
                "type": "zip",
                "url": "https://api.github.com/repos/symfony/security-http/zipball/67d0edaf6702c3192f27ad483df9a875c9a1f1a2",
                "reference": "67d0edaf6702c3192f27ad483df9a875c9a1f1a2",
                "shasum": ""
            },
            "require": {
                "php": ">=8.1",
                "symfony/deprecation-contracts": "^2.5|^3",
                "symfony/http-foundation": "^6.2|^7.0",
                "symfony/http-kernel": "^6.3|^7.0",
                "symfony/polyfill-mbstring": "~1.0",
                "symfony/property-access": "^5.4|^6.0|^7.0",
                "symfony/security-core": "^6.4|^7.0",
                "symfony/service-contracts": "^2.5|^3"
            },
            "conflict": {
                "symfony/clock": "<6.3",
                "symfony/event-dispatcher": "<5.4.9|>=6,<6.0.9",
                "symfony/http-client-contracts": "<3.0",
                "symfony/security-bundle": "<5.4",
                "symfony/security-csrf": "<5.4"
            },
            "require-dev": {
                "psr/log": "^1|^2|^3",
                "symfony/cache": "^5.4|^6.0|^7.0",
                "symfony/clock": "^6.3|^7.0",
                "symfony/expression-language": "^5.4|^6.0|^7.0",
                "symfony/http-client-contracts": "^3.0",
                "symfony/rate-limiter": "^5.4|^6.0|^7.0",
                "symfony/routing": "^5.4|^6.0|^7.0",
                "symfony/security-csrf": "^5.4|^6.0|^7.0",
                "symfony/translation": "^5.4|^6.0|^7.0",
                "web-token/jwt-checker": "^3.1",
                "web-token/jwt-signature-algorithm-ecdsa": "^3.1"
            },
            "type": "library",
            "autoload": {
                "psr-4": {
                    "Symfony\\Component\\Security\\Http\\": ""
                },
                "exclude-from-classmap": [
                    "/Tests/"
                ]
            },
            "notification-url": "https://packagist.org/downloads/",
            "license": [
                "MIT"
            ],
            "authors": [
                {
                    "name": "Fabien Potencier",
                    "email": "fabien@symfony.com"
                },
                {
                    "name": "Symfony Community",
                    "homepage": "https://symfony.com/contributors"
                }
            ],
            "description": "Symfony Security Component - HTTP Integration",
            "homepage": "https://symfony.com",
            "support": {
                "source": "https://github.com/symfony/security-http/tree/v6.4.21"
            },
            "funding": [
                {
                    "url": "https://symfony.com/sponsor",
                    "type": "custom"
                },
                {
                    "url": "https://github.com/fabpot",
                    "type": "github"
                },
                {
                    "url": "https://tidelift.com/funding/github/packagist/symfony/symfony",
                    "type": "tidelift"
                }
            ],
            "time": "2025-04-27T13:58:34+00:00"
        },
        {
            "name": "symfony/service-contracts",
            "version": "v3.5.1",
            "source": {
                "type": "git",
                "url": "https://github.com/symfony/service-contracts.git",
                "reference": "e53260aabf78fb3d63f8d79d69ece59f80d5eda0"
            },
            "dist": {
                "type": "zip",
                "url": "https://api.github.com/repos/symfony/service-contracts/zipball/e53260aabf78fb3d63f8d79d69ece59f80d5eda0",
                "reference": "e53260aabf78fb3d63f8d79d69ece59f80d5eda0",
                "shasum": ""
            },
            "require": {
                "php": ">=8.1",
                "psr/container": "^1.1|^2.0",
                "symfony/deprecation-contracts": "^2.5|^3"
            },
            "conflict": {
                "ext-psr": "<1.1|>=2"
            },
            "type": "library",
            "extra": {
                "thanks": {
                    "url": "https://github.com/symfony/contracts",
                    "name": "symfony/contracts"
                },
                "branch-alias": {
                    "dev-main": "3.5-dev"
                }
            },
            "autoload": {
                "psr-4": {
                    "Symfony\\Contracts\\Service\\": ""
                },
                "exclude-from-classmap": [
                    "/Test/"
                ]
            },
            "notification-url": "https://packagist.org/downloads/",
            "license": [
                "MIT"
            ],
            "authors": [
                {
                    "name": "Nicolas Grekas",
                    "email": "p@tchwork.com"
                },
                {
                    "name": "Symfony Community",
                    "homepage": "https://symfony.com/contributors"
                }
            ],
            "description": "Generic abstractions related to writing services",
            "homepage": "https://symfony.com",
            "keywords": [
                "abstractions",
                "contracts",
                "decoupling",
                "interfaces",
                "interoperability",
                "standards"
            ],
            "support": {
                "source": "https://github.com/symfony/service-contracts/tree/v3.5.1"
            },
            "funding": [
                {
                    "url": "https://symfony.com/sponsor",
                    "type": "custom"
                },
                {
                    "url": "https://github.com/fabpot",
                    "type": "github"
                },
                {
                    "url": "https://tidelift.com/funding/github/packagist/symfony/symfony",
                    "type": "tidelift"
                }
            ],
            "time": "2024-09-25T14:20:29+00:00"
        },
        {
            "name": "symfony/stopwatch",
            "version": "v6.4.19",
            "source": {
                "type": "git",
                "url": "https://github.com/symfony/stopwatch.git",
                "reference": "dfe1481c12c06266d0c3d58c0cb4b09bd497ab9c"
            },
            "dist": {
                "type": "zip",
                "url": "https://api.github.com/repos/symfony/stopwatch/zipball/dfe1481c12c06266d0c3d58c0cb4b09bd497ab9c",
                "reference": "dfe1481c12c06266d0c3d58c0cb4b09bd497ab9c",
                "shasum": ""
            },
            "require": {
                "php": ">=8.1",
                "symfony/service-contracts": "^2.5|^3"
            },
            "type": "library",
            "autoload": {
                "psr-4": {
                    "Symfony\\Component\\Stopwatch\\": ""
                },
                "exclude-from-classmap": [
                    "/Tests/"
                ]
            },
            "notification-url": "https://packagist.org/downloads/",
            "license": [
                "MIT"
            ],
            "authors": [
                {
                    "name": "Fabien Potencier",
                    "email": "fabien@symfony.com"
                },
                {
                    "name": "Symfony Community",
                    "homepage": "https://symfony.com/contributors"
                }
            ],
            "description": "Provides a way to profile code",
            "homepage": "https://symfony.com",
            "support": {
                "source": "https://github.com/symfony/stopwatch/tree/v6.4.19"
            },
            "funding": [
                {
                    "url": "https://symfony.com/sponsor",
                    "type": "custom"
                },
                {
                    "url": "https://github.com/fabpot",
                    "type": "github"
                },
                {
                    "url": "https://tidelift.com/funding/github/packagist/symfony/symfony",
                    "type": "tidelift"
                }
            ],
            "time": "2025-02-21T10:06:30+00:00"
        },
        {
            "name": "symfony/string",
            "version": "v6.4.21",
            "source": {
                "type": "git",
                "url": "https://github.com/symfony/string.git",
                "reference": "73e2c6966a5aef1d4892873ed5322245295370c6"
            },
            "dist": {
                "type": "zip",
                "url": "https://api.github.com/repos/symfony/string/zipball/73e2c6966a5aef1d4892873ed5322245295370c6",
                "reference": "73e2c6966a5aef1d4892873ed5322245295370c6",
                "shasum": ""
            },
            "require": {
                "php": ">=8.1",
                "symfony/polyfill-ctype": "~1.8",
                "symfony/polyfill-intl-grapheme": "~1.0",
                "symfony/polyfill-intl-normalizer": "~1.0",
                "symfony/polyfill-mbstring": "~1.0"
            },
            "conflict": {
                "symfony/translation-contracts": "<2.5"
            },
            "require-dev": {
                "symfony/error-handler": "^5.4|^6.0|^7.0",
                "symfony/http-client": "^5.4|^6.0|^7.0",
                "symfony/intl": "^6.2|^7.0",
                "symfony/translation-contracts": "^2.5|^3.0",
                "symfony/var-exporter": "^5.4|^6.0|^7.0"
            },
            "type": "library",
            "autoload": {
                "files": [
                    "Resources/functions.php"
                ],
                "psr-4": {
                    "Symfony\\Component\\String\\": ""
                },
                "exclude-from-classmap": [
                    "/Tests/"
                ]
            },
            "notification-url": "https://packagist.org/downloads/",
            "license": [
                "MIT"
            ],
            "authors": [
                {
                    "name": "Nicolas Grekas",
                    "email": "p@tchwork.com"
                },
                {
                    "name": "Symfony Community",
                    "homepage": "https://symfony.com/contributors"
                }
            ],
            "description": "Provides an object-oriented API to strings and deals with bytes, UTF-8 code points and grapheme clusters in a unified way",
            "homepage": "https://symfony.com",
            "keywords": [
                "grapheme",
                "i18n",
                "string",
                "unicode",
                "utf-8",
                "utf8"
            ],
            "support": {
                "source": "https://github.com/symfony/string/tree/v6.4.21"
            },
            "funding": [
                {
                    "url": "https://symfony.com/sponsor",
                    "type": "custom"
                },
                {
                    "url": "https://github.com/fabpot",
                    "type": "github"
                },
                {
                    "url": "https://tidelift.com/funding/github/packagist/symfony/symfony",
                    "type": "tidelift"
                }
            ],
            "time": "2025-04-18T15:23:29+00:00"
        },
        {
            "name": "symfony/var-dumper",
            "version": "v6.4.21",
            "source": {
                "type": "git",
                "url": "https://github.com/symfony/var-dumper.git",
                "reference": "22560f80c0c5cd58cc0bcaf73455ffd81eb380d5"
            },
            "dist": {
                "type": "zip",
                "url": "https://api.github.com/repos/symfony/var-dumper/zipball/22560f80c0c5cd58cc0bcaf73455ffd81eb380d5",
                "reference": "22560f80c0c5cd58cc0bcaf73455ffd81eb380d5",
                "shasum": ""
            },
            "require": {
                "php": ">=8.1",
                "symfony/deprecation-contracts": "^2.5|^3",
                "symfony/polyfill-mbstring": "~1.0"
            },
            "conflict": {
                "symfony/console": "<5.4"
            },
            "require-dev": {
                "ext-iconv": "*",
                "symfony/console": "^5.4|^6.0|^7.0",
                "symfony/error-handler": "^6.3|^7.0",
                "symfony/http-kernel": "^5.4|^6.0|^7.0",
                "symfony/process": "^5.4|^6.0|^7.0",
                "symfony/uid": "^5.4|^6.0|^7.0",
                "twig/twig": "^2.13|^3.0.4"
            },
            "bin": [
                "Resources/bin/var-dump-server"
            ],
            "type": "library",
            "autoload": {
                "files": [
                    "Resources/functions/dump.php"
                ],
                "psr-4": {
                    "Symfony\\Component\\VarDumper\\": ""
                },
                "exclude-from-classmap": [
                    "/Tests/"
                ]
            },
            "notification-url": "https://packagist.org/downloads/",
            "license": [
                "MIT"
            ],
            "authors": [
                {
                    "name": "Nicolas Grekas",
                    "email": "p@tchwork.com"
                },
                {
                    "name": "Symfony Community",
                    "homepage": "https://symfony.com/contributors"
                }
            ],
            "description": "Provides mechanisms for walking through any arbitrary PHP variable",
            "homepage": "https://symfony.com",
            "keywords": [
                "debug",
                "dump"
            ],
            "support": {
                "source": "https://github.com/symfony/var-dumper/tree/v6.4.21"
            },
            "funding": [
                {
                    "url": "https://symfony.com/sponsor",
                    "type": "custom"
                },
                {
                    "url": "https://github.com/fabpot",
                    "type": "github"
                },
                {
                    "url": "https://tidelift.com/funding/github/packagist/symfony/symfony",
                    "type": "tidelift"
                }
            ],
            "time": "2025-04-09T07:34:50+00:00"
        },
        {
            "name": "symfony/var-exporter",
            "version": "v6.4.21",
            "source": {
                "type": "git",
                "url": "https://github.com/symfony/var-exporter.git",
                "reference": "717e7544aa99752c54ecba5c0e17459c48317472"
            },
            "dist": {
                "type": "zip",
                "url": "https://api.github.com/repos/symfony/var-exporter/zipball/717e7544aa99752c54ecba5c0e17459c48317472",
                "reference": "717e7544aa99752c54ecba5c0e17459c48317472",
                "shasum": ""
            },
            "require": {
                "php": ">=8.1",
                "symfony/deprecation-contracts": "^2.5|^3"
            },
            "require-dev": {
                "symfony/property-access": "^6.4|^7.0",
                "symfony/serializer": "^6.4|^7.0",
                "symfony/var-dumper": "^5.4|^6.0|^7.0"
            },
            "type": "library",
            "autoload": {
                "psr-4": {
                    "Symfony\\Component\\VarExporter\\": ""
                },
                "exclude-from-classmap": [
                    "/Tests/"
                ]
            },
            "notification-url": "https://packagist.org/downloads/",
            "license": [
                "MIT"
            ],
            "authors": [
                {
                    "name": "Nicolas Grekas",
                    "email": "p@tchwork.com"
                },
                {
                    "name": "Symfony Community",
                    "homepage": "https://symfony.com/contributors"
                }
            ],
            "description": "Allows exporting any serializable PHP data structure to plain PHP code",
            "homepage": "https://symfony.com",
            "keywords": [
                "clone",
                "construct",
                "export",
                "hydrate",
                "instantiate",
                "lazy-loading",
                "proxy",
                "serialize"
            ],
            "support": {
                "source": "https://github.com/symfony/var-exporter/tree/v6.4.21"
            },
            "funding": [
                {
                    "url": "https://symfony.com/sponsor",
                    "type": "custom"
                },
                {
                    "url": "https://github.com/fabpot",
                    "type": "github"
                },
                {
                    "url": "https://tidelift.com/funding/github/packagist/symfony/symfony",
                    "type": "tidelift"
                }
            ],
            "time": "2025-04-27T21:06:26+00:00"
        },
        {
            "name": "symfony/yaml",
            "version": "v6.4.21",
            "source": {
                "type": "git",
                "url": "https://github.com/symfony/yaml.git",
                "reference": "f01987f45676778b474468aa266fe2eda1f2bc7e"
            },
            "dist": {
                "type": "zip",
                "url": "https://api.github.com/repos/symfony/yaml/zipball/f01987f45676778b474468aa266fe2eda1f2bc7e",
                "reference": "f01987f45676778b474468aa266fe2eda1f2bc7e",
                "shasum": ""
            },
            "require": {
                "php": ">=8.1",
                "symfony/deprecation-contracts": "^2.5|^3",
                "symfony/polyfill-ctype": "^1.8"
            },
            "conflict": {
                "symfony/console": "<5.4"
            },
            "require-dev": {
                "symfony/console": "^5.4|^6.0|^7.0"
            },
            "bin": [
                "Resources/bin/yaml-lint"
            ],
            "type": "library",
            "autoload": {
                "psr-4": {
                    "Symfony\\Component\\Yaml\\": ""
                },
                "exclude-from-classmap": [
                    "/Tests/"
                ]
            },
            "notification-url": "https://packagist.org/downloads/",
            "license": [
                "MIT"
            ],
            "authors": [
                {
                    "name": "Fabien Potencier",
                    "email": "fabien@symfony.com"
                },
                {
                    "name": "Symfony Community",
                    "homepage": "https://symfony.com/contributors"
                }
            ],
            "description": "Loads and dumps YAML files",
            "homepage": "https://symfony.com",
            "support": {
                "source": "https://github.com/symfony/yaml/tree/v6.4.21"
            },
            "funding": [
                {
                    "url": "https://symfony.com/sponsor",
                    "type": "custom"
                },
                {
                    "url": "https://github.com/fabpot",
                    "type": "github"
                },
                {
                    "url": "https://tidelift.com/funding/github/packagist/symfony/symfony",
                    "type": "tidelift"
                }
            ],
            "time": "2025-04-04T09:48:44+00:00"
        }
    ],
    "packages-dev": [
        {
            "name": "masterminds/html5",
            "version": "2.9.0",
            "source": {
                "type": "git",
                "url": "https://github.com/Masterminds/html5-php.git",
                "reference": "f5ac2c0b0a2eefca70b2ce32a5809992227e75a6"
            },
            "dist": {
                "type": "zip",
                "url": "https://api.github.com/repos/Masterminds/html5-php/zipball/f5ac2c0b0a2eefca70b2ce32a5809992227e75a6",
                "reference": "f5ac2c0b0a2eefca70b2ce32a5809992227e75a6",
                "shasum": ""
            },
            "require": {
                "ext-dom": "*",
                "php": ">=5.3.0"
            },
            "require-dev": {
                "phpunit/phpunit": "^4.8.35 || ^5.7.21 || ^6 || ^7 || ^8 || ^9"
            },
            "type": "library",
            "extra": {
                "branch-alias": {
                    "dev-master": "2.7-dev"
                }
            },
            "autoload": {
                "psr-4": {
                    "Masterminds\\": "src"
                }
            },
            "notification-url": "https://packagist.org/downloads/",
            "license": [
                "MIT"
            ],
            "authors": [
                {
                    "name": "Matt Butcher",
                    "email": "technosophos@gmail.com"
                },
                {
                    "name": "Matt Farina",
                    "email": "matt@mattfarina.com"
                },
                {
                    "name": "Asmir Mustafic",
                    "email": "goetas@gmail.com"
                }
            ],
            "description": "An HTML5 parser and serializer.",
            "homepage": "http://masterminds.github.io/html5-php",
            "keywords": [
                "HTML5",
                "dom",
                "html",
                "parser",
                "querypath",
                "serializer",
                "xml"
            ],
            "support": {
                "issues": "https://github.com/Masterminds/html5-php/issues",
                "source": "https://github.com/Masterminds/html5-php/tree/2.9.0"
            },
            "time": "2024-03-31T07:05:07+00:00"
        },
        {
            "name": "myclabs/deep-copy",
            "version": "1.13.1",
            "source": {
                "type": "git",
                "url": "https://github.com/myclabs/DeepCopy.git",
                "reference": "1720ddd719e16cf0db4eb1c6eca108031636d46c"
            },
            "dist": {
                "type": "zip",
                "url": "https://api.github.com/repos/myclabs/DeepCopy/zipball/1720ddd719e16cf0db4eb1c6eca108031636d46c",
                "reference": "1720ddd719e16cf0db4eb1c6eca108031636d46c",
                "shasum": ""
            },
            "require": {
                "php": "^7.1 || ^8.0"
            },
            "conflict": {
                "doctrine/collections": "<1.6.8",
                "doctrine/common": "<2.13.3 || >=3 <3.2.2"
            },
            "require-dev": {
                "doctrine/collections": "^1.6.8",
                "doctrine/common": "^2.13.3 || ^3.2.2",
                "phpspec/prophecy": "^1.10",
                "phpunit/phpunit": "^7.5.20 || ^8.5.23 || ^9.5.13"
            },
            "type": "library",
            "autoload": {
                "files": [
                    "src/DeepCopy/deep_copy.php"
                ],
                "psr-4": {
                    "DeepCopy\\": "src/DeepCopy/"
                }
            },
            "notification-url": "https://packagist.org/downloads/",
            "license": [
                "MIT"
            ],
            "description": "Create deep copies (clones) of your objects",
            "keywords": [
                "clone",
                "copy",
                "duplicate",
                "object",
                "object graph"
            ],
            "support": {
                "issues": "https://github.com/myclabs/DeepCopy/issues",
                "source": "https://github.com/myclabs/DeepCopy/tree/1.13.1"
            },
            "funding": [
                {
                    "url": "https://tidelift.com/funding/github/packagist/myclabs/deep-copy",
                    "type": "tidelift"
                }
            ],
            "time": "2025-04-29T12:36:36+00:00"
        },
        {
            "name": "nikic/php-parser",
            "version": "v5.4.0",
            "source": {
                "type": "git",
                "url": "https://github.com/nikic/PHP-Parser.git",
                "reference": "447a020a1f875a434d62f2a401f53b82a396e494"
            },
            "dist": {
                "type": "zip",
                "url": "https://api.github.com/repos/nikic/PHP-Parser/zipball/447a020a1f875a434d62f2a401f53b82a396e494",
                "reference": "447a020a1f875a434d62f2a401f53b82a396e494",
                "shasum": ""
            },
            "require": {
                "ext-ctype": "*",
                "ext-json": "*",
                "ext-tokenizer": "*",
                "php": ">=7.4"
            },
            "require-dev": {
                "ircmaxell/php-yacc": "^0.0.7",
                "phpunit/phpunit": "^9.0"
            },
            "bin": [
                "bin/php-parse"
            ],
            "type": "library",
            "extra": {
                "branch-alias": {
                    "dev-master": "5.0-dev"
                }
            },
            "autoload": {
                "psr-4": {
                    "PhpParser\\": "lib/PhpParser"
                }
            },
            "notification-url": "https://packagist.org/downloads/",
            "license": [
                "BSD-3-Clause"
            ],
            "authors": [
                {
                    "name": "Nikita Popov"
                }
            ],
            "description": "A PHP parser written in PHP",
            "keywords": [
                "parser",
                "php"
            ],
            "support": {
                "issues": "https://github.com/nikic/PHP-Parser/issues",
                "source": "https://github.com/nikic/PHP-Parser/tree/v5.4.0"
            },
            "time": "2024-12-30T11:07:19+00:00"
        },
        {
            "name": "phar-io/manifest",
            "version": "2.0.4",
            "source": {
                "type": "git",
                "url": "https://github.com/phar-io/manifest.git",
                "reference": "54750ef60c58e43759730615a392c31c80e23176"
            },
            "dist": {
                "type": "zip",
                "url": "https://api.github.com/repos/phar-io/manifest/zipball/54750ef60c58e43759730615a392c31c80e23176",
                "reference": "54750ef60c58e43759730615a392c31c80e23176",
                "shasum": ""
            },
            "require": {
                "ext-dom": "*",
                "ext-libxml": "*",
                "ext-phar": "*",
                "ext-xmlwriter": "*",
                "phar-io/version": "^3.0.1",
                "php": "^7.2 || ^8.0"
            },
            "type": "library",
            "extra": {
                "branch-alias": {
                    "dev-master": "2.0.x-dev"
                }
            },
            "autoload": {
                "classmap": [
                    "src/"
                ]
            },
            "notification-url": "https://packagist.org/downloads/",
            "license": [
                "BSD-3-Clause"
            ],
            "authors": [
                {
                    "name": "Arne Blankerts",
                    "email": "arne@blankerts.de",
                    "role": "Developer"
                },
                {
                    "name": "Sebastian Heuer",
                    "email": "sebastian@phpeople.de",
                    "role": "Developer"
                },
                {
                    "name": "Sebastian Bergmann",
                    "email": "sebastian@phpunit.de",
                    "role": "Developer"
                }
            ],
            "description": "Component for reading phar.io manifest information from a PHP Archive (PHAR)",
            "support": {
                "issues": "https://github.com/phar-io/manifest/issues",
                "source": "https://github.com/phar-io/manifest/tree/2.0.4"
            },
            "funding": [
                {
                    "url": "https://github.com/theseer",
                    "type": "github"
                }
            ],
            "time": "2024-03-03T12:33:53+00:00"
        },
        {
            "name": "phar-io/version",
            "version": "3.2.1",
            "source": {
                "type": "git",
                "url": "https://github.com/phar-io/version.git",
                "reference": "4f7fd7836c6f332bb2933569e566a0d6c4cbed74"
            },
            "dist": {
                "type": "zip",
                "url": "https://api.github.com/repos/phar-io/version/zipball/4f7fd7836c6f332bb2933569e566a0d6c4cbed74",
                "reference": "4f7fd7836c6f332bb2933569e566a0d6c4cbed74",
                "shasum": ""
            },
            "require": {
                "php": "^7.2 || ^8.0"
            },
            "type": "library",
            "autoload": {
                "classmap": [
                    "src/"
                ]
            },
            "notification-url": "https://packagist.org/downloads/",
            "license": [
                "BSD-3-Clause"
            ],
            "authors": [
                {
                    "name": "Arne Blankerts",
                    "email": "arne@blankerts.de",
                    "role": "Developer"
                },
                {
                    "name": "Sebastian Heuer",
                    "email": "sebastian@phpeople.de",
                    "role": "Developer"
                },
                {
                    "name": "Sebastian Bergmann",
                    "email": "sebastian@phpunit.de",
                    "role": "Developer"
                }
            ],
            "description": "Library for handling version information and constraints",
            "support": {
                "issues": "https://github.com/phar-io/version/issues",
                "source": "https://github.com/phar-io/version/tree/3.2.1"
            },
            "time": "2022-02-21T01:04:05+00:00"
        },
        {
            "name": "phpunit/php-code-coverage",
            "version": "9.2.32",
            "source": {
                "type": "git",
                "url": "https://github.com/sebastianbergmann/php-code-coverage.git",
                "reference": "85402a822d1ecf1db1096959413d35e1c37cf1a5"
            },
            "dist": {
                "type": "zip",
                "url": "https://api.github.com/repos/sebastianbergmann/php-code-coverage/zipball/85402a822d1ecf1db1096959413d35e1c37cf1a5",
                "reference": "85402a822d1ecf1db1096959413d35e1c37cf1a5",
                "shasum": ""
            },
            "require": {
                "ext-dom": "*",
                "ext-libxml": "*",
                "ext-xmlwriter": "*",
                "nikic/php-parser": "^4.19.1 || ^5.1.0",
                "php": ">=7.3",
                "phpunit/php-file-iterator": "^3.0.6",
                "phpunit/php-text-template": "^2.0.4",
                "sebastian/code-unit-reverse-lookup": "^2.0.3",
                "sebastian/complexity": "^2.0.3",
                "sebastian/environment": "^5.1.5",
                "sebastian/lines-of-code": "^1.0.4",
                "sebastian/version": "^3.0.2",
                "theseer/tokenizer": "^1.2.3"
            },
            "require-dev": {
                "phpunit/phpunit": "^9.6"
            },
            "suggest": {
                "ext-pcov": "PHP extension that provides line coverage",
                "ext-xdebug": "PHP extension that provides line coverage as well as branch and path coverage"
            },
            "type": "library",
            "extra": {
                "branch-alias": {
                    "dev-main": "9.2.x-dev"
                }
            },
            "autoload": {
                "classmap": [
                    "src/"
                ]
            },
            "notification-url": "https://packagist.org/downloads/",
            "license": [
                "BSD-3-Clause"
            ],
            "authors": [
                {
                    "name": "Sebastian Bergmann",
                    "email": "sebastian@phpunit.de",
                    "role": "lead"
                }
            ],
            "description": "Library that provides collection, processing, and rendering functionality for PHP code coverage information.",
            "homepage": "https://github.com/sebastianbergmann/php-code-coverage",
            "keywords": [
                "coverage",
                "testing",
                "xunit"
            ],
            "support": {
                "issues": "https://github.com/sebastianbergmann/php-code-coverage/issues",
                "security": "https://github.com/sebastianbergmann/php-code-coverage/security/policy",
                "source": "https://github.com/sebastianbergmann/php-code-coverage/tree/9.2.32"
            },
            "funding": [
                {
                    "url": "https://github.com/sebastianbergmann",
                    "type": "github"
                }
            ],
            "time": "2024-08-22T04:23:01+00:00"
        },
        {
            "name": "phpunit/php-file-iterator",
            "version": "3.0.6",
            "source": {
                "type": "git",
                "url": "https://github.com/sebastianbergmann/php-file-iterator.git",
                "reference": "cf1c2e7c203ac650e352f4cc675a7021e7d1b3cf"
            },
            "dist": {
                "type": "zip",
                "url": "https://api.github.com/repos/sebastianbergmann/php-file-iterator/zipball/cf1c2e7c203ac650e352f4cc675a7021e7d1b3cf",
                "reference": "cf1c2e7c203ac650e352f4cc675a7021e7d1b3cf",
                "shasum": ""
            },
            "require": {
                "php": ">=7.3"
            },
            "require-dev": {
                "phpunit/phpunit": "^9.3"
            },
            "type": "library",
            "extra": {
                "branch-alias": {
                    "dev-master": "3.0-dev"
                }
            },
            "autoload": {
                "classmap": [
                    "src/"
                ]
            },
            "notification-url": "https://packagist.org/downloads/",
            "license": [
                "BSD-3-Clause"
            ],
            "authors": [
                {
                    "name": "Sebastian Bergmann",
                    "email": "sebastian@phpunit.de",
                    "role": "lead"
                }
            ],
            "description": "FilterIterator implementation that filters files based on a list of suffixes.",
            "homepage": "https://github.com/sebastianbergmann/php-file-iterator/",
            "keywords": [
                "filesystem",
                "iterator"
            ],
            "support": {
                "issues": "https://github.com/sebastianbergmann/php-file-iterator/issues",
                "source": "https://github.com/sebastianbergmann/php-file-iterator/tree/3.0.6"
            },
            "funding": [
                {
                    "url": "https://github.com/sebastianbergmann",
                    "type": "github"
                }
            ],
            "time": "2021-12-02T12:48:52+00:00"
        },
        {
            "name": "phpunit/php-invoker",
            "version": "3.1.1",
            "source": {
                "type": "git",
                "url": "https://github.com/sebastianbergmann/php-invoker.git",
                "reference": "5a10147d0aaf65b58940a0b72f71c9ac0423cc67"
            },
            "dist": {
                "type": "zip",
                "url": "https://api.github.com/repos/sebastianbergmann/php-invoker/zipball/5a10147d0aaf65b58940a0b72f71c9ac0423cc67",
                "reference": "5a10147d0aaf65b58940a0b72f71c9ac0423cc67",
                "shasum": ""
            },
            "require": {
                "php": ">=7.3"
            },
            "require-dev": {
                "ext-pcntl": "*",
                "phpunit/phpunit": "^9.3"
            },
            "suggest": {
                "ext-pcntl": "*"
            },
            "type": "library",
            "extra": {
                "branch-alias": {
                    "dev-master": "3.1-dev"
                }
            },
            "autoload": {
                "classmap": [
                    "src/"
                ]
            },
            "notification-url": "https://packagist.org/downloads/",
            "license": [
                "BSD-3-Clause"
            ],
            "authors": [
                {
                    "name": "Sebastian Bergmann",
                    "email": "sebastian@phpunit.de",
                    "role": "lead"
                }
            ],
            "description": "Invoke callables with a timeout",
            "homepage": "https://github.com/sebastianbergmann/php-invoker/",
            "keywords": [
                "process"
            ],
            "support": {
                "issues": "https://github.com/sebastianbergmann/php-invoker/issues",
                "source": "https://github.com/sebastianbergmann/php-invoker/tree/3.1.1"
            },
            "funding": [
                {
                    "url": "https://github.com/sebastianbergmann",
                    "type": "github"
                }
            ],
            "time": "2020-09-28T05:58:55+00:00"
        },
        {
            "name": "phpunit/php-text-template",
            "version": "2.0.4",
            "source": {
                "type": "git",
                "url": "https://github.com/sebastianbergmann/php-text-template.git",
                "reference": "5da5f67fc95621df9ff4c4e5a84d6a8a2acf7c28"
            },
            "dist": {
                "type": "zip",
                "url": "https://api.github.com/repos/sebastianbergmann/php-text-template/zipball/5da5f67fc95621df9ff4c4e5a84d6a8a2acf7c28",
                "reference": "5da5f67fc95621df9ff4c4e5a84d6a8a2acf7c28",
                "shasum": ""
            },
            "require": {
                "php": ">=7.3"
            },
            "require-dev": {
                "phpunit/phpunit": "^9.3"
            },
            "type": "library",
            "extra": {
                "branch-alias": {
                    "dev-master": "2.0-dev"
                }
            },
            "autoload": {
                "classmap": [
                    "src/"
                ]
            },
            "notification-url": "https://packagist.org/downloads/",
            "license": [
                "BSD-3-Clause"
            ],
            "authors": [
                {
                    "name": "Sebastian Bergmann",
                    "email": "sebastian@phpunit.de",
                    "role": "lead"
                }
            ],
            "description": "Simple template engine.",
            "homepage": "https://github.com/sebastianbergmann/php-text-template/",
            "keywords": [
                "template"
            ],
            "support": {
                "issues": "https://github.com/sebastianbergmann/php-text-template/issues",
                "source": "https://github.com/sebastianbergmann/php-text-template/tree/2.0.4"
            },
            "funding": [
                {
                    "url": "https://github.com/sebastianbergmann",
                    "type": "github"
                }
            ],
            "time": "2020-10-26T05:33:50+00:00"
        },
        {
            "name": "phpunit/php-timer",
            "version": "5.0.3",
            "source": {
                "type": "git",
                "url": "https://github.com/sebastianbergmann/php-timer.git",
                "reference": "5a63ce20ed1b5bf577850e2c4e87f4aa902afbd2"
            },
            "dist": {
                "type": "zip",
                "url": "https://api.github.com/repos/sebastianbergmann/php-timer/zipball/5a63ce20ed1b5bf577850e2c4e87f4aa902afbd2",
                "reference": "5a63ce20ed1b5bf577850e2c4e87f4aa902afbd2",
                "shasum": ""
            },
            "require": {
                "php": ">=7.3"
            },
            "require-dev": {
                "phpunit/phpunit": "^9.3"
            },
            "type": "library",
            "extra": {
                "branch-alias": {
                    "dev-master": "5.0-dev"
                }
            },
            "autoload": {
                "classmap": [
                    "src/"
                ]
            },
            "notification-url": "https://packagist.org/downloads/",
            "license": [
                "BSD-3-Clause"
            ],
            "authors": [
                {
                    "name": "Sebastian Bergmann",
                    "email": "sebastian@phpunit.de",
                    "role": "lead"
                }
            ],
            "description": "Utility class for timing",
            "homepage": "https://github.com/sebastianbergmann/php-timer/",
            "keywords": [
                "timer"
            ],
            "support": {
                "issues": "https://github.com/sebastianbergmann/php-timer/issues",
                "source": "https://github.com/sebastianbergmann/php-timer/tree/5.0.3"
            },
            "funding": [
                {
                    "url": "https://github.com/sebastianbergmann",
                    "type": "github"
                }
            ],
            "time": "2020-10-26T13:16:10+00:00"
        },
        {
            "name": "phpunit/phpunit",
            "version": "9.6.23",
            "source": {
                "type": "git",
                "url": "https://github.com/sebastianbergmann/phpunit.git",
                "reference": "43d2cb18d0675c38bd44982a5d1d88f6d53d8d95"
            },
            "dist": {
                "type": "zip",
                "url": "https://api.github.com/repos/sebastianbergmann/phpunit/zipball/43d2cb18d0675c38bd44982a5d1d88f6d53d8d95",
                "reference": "43d2cb18d0675c38bd44982a5d1d88f6d53d8d95",
                "shasum": ""
            },
            "require": {
                "doctrine/instantiator": "^1.5.0 || ^2",
                "ext-dom": "*",
                "ext-json": "*",
                "ext-libxml": "*",
                "ext-mbstring": "*",
                "ext-xml": "*",
                "ext-xmlwriter": "*",
                "myclabs/deep-copy": "^1.13.1",
                "phar-io/manifest": "^2.0.4",
                "phar-io/version": "^3.2.1",
                "php": ">=7.3",
                "phpunit/php-code-coverage": "^9.2.32",
                "phpunit/php-file-iterator": "^3.0.6",
                "phpunit/php-invoker": "^3.1.1",
                "phpunit/php-text-template": "^2.0.4",
                "phpunit/php-timer": "^5.0.3",
                "sebastian/cli-parser": "^1.0.2",
                "sebastian/code-unit": "^1.0.8",
                "sebastian/comparator": "^4.0.8",
                "sebastian/diff": "^4.0.6",
                "sebastian/environment": "^5.1.5",
                "sebastian/exporter": "^4.0.6",
                "sebastian/global-state": "^5.0.7",
                "sebastian/object-enumerator": "^4.0.4",
                "sebastian/resource-operations": "^3.0.4",
                "sebastian/type": "^3.2.1",
                "sebastian/version": "^3.0.2"
            },
            "suggest": {
                "ext-soap": "To be able to generate mocks based on WSDL files",
                "ext-xdebug": "PHP extension that provides line coverage as well as branch and path coverage"
            },
            "bin": [
                "phpunit"
            ],
            "type": "library",
            "extra": {
                "branch-alias": {
                    "dev-master": "9.6-dev"
                }
            },
            "autoload": {
                "files": [
                    "src/Framework/Assert/Functions.php"
                ],
                "classmap": [
                    "src/"
                ]
            },
            "notification-url": "https://packagist.org/downloads/",
            "license": [
                "BSD-3-Clause"
            ],
            "authors": [
                {
                    "name": "Sebastian Bergmann",
                    "email": "sebastian@phpunit.de",
                    "role": "lead"
                }
            ],
            "description": "The PHP Unit Testing framework.",
            "homepage": "https://phpunit.de/",
            "keywords": [
                "phpunit",
                "testing",
                "xunit"
            ],
            "support": {
                "issues": "https://github.com/sebastianbergmann/phpunit/issues",
                "security": "https://github.com/sebastianbergmann/phpunit/security/policy",
                "source": "https://github.com/sebastianbergmann/phpunit/tree/9.6.23"
            },
            "funding": [
                {
                    "url": "https://phpunit.de/sponsors.html",
                    "type": "custom"
                },
                {
                    "url": "https://github.com/sebastianbergmann",
                    "type": "github"
                },
                {
                    "url": "https://liberapay.com/sebastianbergmann",
                    "type": "liberapay"
                },
                {
                    "url": "https://thanks.dev/u/gh/sebastianbergmann",
                    "type": "thanks_dev"
                },
                {
                    "url": "https://tidelift.com/funding/github/packagist/phpunit/phpunit",
                    "type": "tidelift"
                }
            ],
            "time": "2025-05-02T06:40:34+00:00"
        },
        {
            "name": "sebastian/cli-parser",
            "version": "1.0.2",
            "source": {
                "type": "git",
                "url": "https://github.com/sebastianbergmann/cli-parser.git",
                "reference": "2b56bea83a09de3ac06bb18b92f068e60cc6f50b"
            },
            "dist": {
                "type": "zip",
                "url": "https://api.github.com/repos/sebastianbergmann/cli-parser/zipball/2b56bea83a09de3ac06bb18b92f068e60cc6f50b",
                "reference": "2b56bea83a09de3ac06bb18b92f068e60cc6f50b",
                "shasum": ""
            },
            "require": {
                "php": ">=7.3"
            },
            "require-dev": {
                "phpunit/phpunit": "^9.3"
            },
            "type": "library",
            "extra": {
                "branch-alias": {
                    "dev-master": "1.0-dev"
                }
            },
            "autoload": {
                "classmap": [
                    "src/"
                ]
            },
            "notification-url": "https://packagist.org/downloads/",
            "license": [
                "BSD-3-Clause"
            ],
            "authors": [
                {
                    "name": "Sebastian Bergmann",
                    "email": "sebastian@phpunit.de",
                    "role": "lead"
                }
            ],
            "description": "Library for parsing CLI options",
            "homepage": "https://github.com/sebastianbergmann/cli-parser",
            "support": {
                "issues": "https://github.com/sebastianbergmann/cli-parser/issues",
                "source": "https://github.com/sebastianbergmann/cli-parser/tree/1.0.2"
            },
            "funding": [
                {
                    "url": "https://github.com/sebastianbergmann",
                    "type": "github"
                }
            ],
            "time": "2024-03-02T06:27:43+00:00"
        },
        {
            "name": "sebastian/code-unit",
            "version": "1.0.8",
            "source": {
                "type": "git",
                "url": "https://github.com/sebastianbergmann/code-unit.git",
                "reference": "1fc9f64c0927627ef78ba436c9b17d967e68e120"
            },
            "dist": {
                "type": "zip",
                "url": "https://api.github.com/repos/sebastianbergmann/code-unit/zipball/1fc9f64c0927627ef78ba436c9b17d967e68e120",
                "reference": "1fc9f64c0927627ef78ba436c9b17d967e68e120",
                "shasum": ""
            },
            "require": {
                "php": ">=7.3"
            },
            "require-dev": {
                "phpunit/phpunit": "^9.3"
            },
            "type": "library",
            "extra": {
                "branch-alias": {
                    "dev-master": "1.0-dev"
                }
            },
            "autoload": {
                "classmap": [
                    "src/"
                ]
            },
            "notification-url": "https://packagist.org/downloads/",
            "license": [
                "BSD-3-Clause"
            ],
            "authors": [
                {
                    "name": "Sebastian Bergmann",
                    "email": "sebastian@phpunit.de",
                    "role": "lead"
                }
            ],
            "description": "Collection of value objects that represent the PHP code units",
            "homepage": "https://github.com/sebastianbergmann/code-unit",
            "support": {
                "issues": "https://github.com/sebastianbergmann/code-unit/issues",
                "source": "https://github.com/sebastianbergmann/code-unit/tree/1.0.8"
            },
            "funding": [
                {
                    "url": "https://github.com/sebastianbergmann",
                    "type": "github"
                }
            ],
            "time": "2020-10-26T13:08:54+00:00"
        },
        {
            "name": "sebastian/code-unit-reverse-lookup",
            "version": "2.0.3",
            "source": {
                "type": "git",
                "url": "https://github.com/sebastianbergmann/code-unit-reverse-lookup.git",
                "reference": "ac91f01ccec49fb77bdc6fd1e548bc70f7faa3e5"
            },
            "dist": {
                "type": "zip",
                "url": "https://api.github.com/repos/sebastianbergmann/code-unit-reverse-lookup/zipball/ac91f01ccec49fb77bdc6fd1e548bc70f7faa3e5",
                "reference": "ac91f01ccec49fb77bdc6fd1e548bc70f7faa3e5",
                "shasum": ""
            },
            "require": {
                "php": ">=7.3"
            },
            "require-dev": {
                "phpunit/phpunit": "^9.3"
            },
            "type": "library",
            "extra": {
                "branch-alias": {
                    "dev-master": "2.0-dev"
                }
            },
            "autoload": {
                "classmap": [
                    "src/"
                ]
            },
            "notification-url": "https://packagist.org/downloads/",
            "license": [
                "BSD-3-Clause"
            ],
            "authors": [
                {
                    "name": "Sebastian Bergmann",
                    "email": "sebastian@phpunit.de"
                }
            ],
            "description": "Looks up which function or method a line of code belongs to",
            "homepage": "https://github.com/sebastianbergmann/code-unit-reverse-lookup/",
            "support": {
                "issues": "https://github.com/sebastianbergmann/code-unit-reverse-lookup/issues",
                "source": "https://github.com/sebastianbergmann/code-unit-reverse-lookup/tree/2.0.3"
            },
            "funding": [
                {
                    "url": "https://github.com/sebastianbergmann",
                    "type": "github"
                }
            ],
            "time": "2020-09-28T05:30:19+00:00"
        },
        {
            "name": "sebastian/comparator",
            "version": "4.0.8",
            "source": {
                "type": "git",
                "url": "https://github.com/sebastianbergmann/comparator.git",
                "reference": "fa0f136dd2334583309d32b62544682ee972b51a"
            },
            "dist": {
                "type": "zip",
                "url": "https://api.github.com/repos/sebastianbergmann/comparator/zipball/fa0f136dd2334583309d32b62544682ee972b51a",
                "reference": "fa0f136dd2334583309d32b62544682ee972b51a",
                "shasum": ""
            },
            "require": {
                "php": ">=7.3",
                "sebastian/diff": "^4.0",
                "sebastian/exporter": "^4.0"
            },
            "require-dev": {
                "phpunit/phpunit": "^9.3"
            },
            "type": "library",
            "extra": {
                "branch-alias": {
                    "dev-master": "4.0-dev"
                }
            },
            "autoload": {
                "classmap": [
                    "src/"
                ]
            },
            "notification-url": "https://packagist.org/downloads/",
            "license": [
                "BSD-3-Clause"
            ],
            "authors": [
                {
                    "name": "Sebastian Bergmann",
                    "email": "sebastian@phpunit.de"
                },
                {
                    "name": "Jeff Welch",
                    "email": "whatthejeff@gmail.com"
                },
                {
                    "name": "Volker Dusch",
                    "email": "github@wallbash.com"
                },
                {
                    "name": "Bernhard Schussek",
                    "email": "bschussek@2bepublished.at"
                }
            ],
            "description": "Provides the functionality to compare PHP values for equality",
            "homepage": "https://github.com/sebastianbergmann/comparator",
            "keywords": [
                "comparator",
                "compare",
                "equality"
            ],
            "support": {
                "issues": "https://github.com/sebastianbergmann/comparator/issues",
                "source": "https://github.com/sebastianbergmann/comparator/tree/4.0.8"
            },
            "funding": [
                {
                    "url": "https://github.com/sebastianbergmann",
                    "type": "github"
                }
            ],
            "time": "2022-09-14T12:41:17+00:00"
        },
        {
            "name": "sebastian/complexity",
            "version": "2.0.3",
            "source": {
                "type": "git",
                "url": "https://github.com/sebastianbergmann/complexity.git",
                "reference": "25f207c40d62b8b7aa32f5ab026c53561964053a"
            },
            "dist": {
                "type": "zip",
                "url": "https://api.github.com/repos/sebastianbergmann/complexity/zipball/25f207c40d62b8b7aa32f5ab026c53561964053a",
                "reference": "25f207c40d62b8b7aa32f5ab026c53561964053a",
                "shasum": ""
            },
            "require": {
                "nikic/php-parser": "^4.18 || ^5.0",
                "php": ">=7.3"
            },
            "require-dev": {
                "phpunit/phpunit": "^9.3"
            },
            "type": "library",
            "extra": {
                "branch-alias": {
                    "dev-master": "2.0-dev"
                }
            },
            "autoload": {
                "classmap": [
                    "src/"
                ]
            },
            "notification-url": "https://packagist.org/downloads/",
            "license": [
                "BSD-3-Clause"
            ],
            "authors": [
                {
                    "name": "Sebastian Bergmann",
                    "email": "sebastian@phpunit.de",
                    "role": "lead"
                }
            ],
            "description": "Library for calculating the complexity of PHP code units",
            "homepage": "https://github.com/sebastianbergmann/complexity",
            "support": {
                "issues": "https://github.com/sebastianbergmann/complexity/issues",
                "source": "https://github.com/sebastianbergmann/complexity/tree/2.0.3"
            },
            "funding": [
                {
                    "url": "https://github.com/sebastianbergmann",
                    "type": "github"
                }
            ],
            "time": "2023-12-22T06:19:30+00:00"
        },
        {
            "name": "sebastian/diff",
            "version": "4.0.6",
            "source": {
                "type": "git",
                "url": "https://github.com/sebastianbergmann/diff.git",
                "reference": "ba01945089c3a293b01ba9badc29ad55b106b0bc"
            },
            "dist": {
                "type": "zip",
                "url": "https://api.github.com/repos/sebastianbergmann/diff/zipball/ba01945089c3a293b01ba9badc29ad55b106b0bc",
                "reference": "ba01945089c3a293b01ba9badc29ad55b106b0bc",
                "shasum": ""
            },
            "require": {
                "php": ">=7.3"
            },
            "require-dev": {
                "phpunit/phpunit": "^9.3",
                "symfony/process": "^4.2 || ^5"
            },
            "type": "library",
            "extra": {
                "branch-alias": {
                    "dev-master": "4.0-dev"
                }
            },
            "autoload": {
                "classmap": [
                    "src/"
                ]
            },
            "notification-url": "https://packagist.org/downloads/",
            "license": [
                "BSD-3-Clause"
            ],
            "authors": [
                {
                    "name": "Sebastian Bergmann",
                    "email": "sebastian@phpunit.de"
                },
                {
                    "name": "Kore Nordmann",
                    "email": "mail@kore-nordmann.de"
                }
            ],
            "description": "Diff implementation",
            "homepage": "https://github.com/sebastianbergmann/diff",
            "keywords": [
                "diff",
                "udiff",
                "unidiff",
                "unified diff"
            ],
            "support": {
                "issues": "https://github.com/sebastianbergmann/diff/issues",
                "source": "https://github.com/sebastianbergmann/diff/tree/4.0.6"
            },
            "funding": [
                {
                    "url": "https://github.com/sebastianbergmann",
                    "type": "github"
                }
            ],
            "time": "2024-03-02T06:30:58+00:00"
        },
        {
            "name": "sebastian/environment",
            "version": "5.1.5",
            "source": {
                "type": "git",
                "url": "https://github.com/sebastianbergmann/environment.git",
                "reference": "830c43a844f1f8d5b7a1f6d6076b784454d8b7ed"
            },
            "dist": {
                "type": "zip",
                "url": "https://api.github.com/repos/sebastianbergmann/environment/zipball/830c43a844f1f8d5b7a1f6d6076b784454d8b7ed",
                "reference": "830c43a844f1f8d5b7a1f6d6076b784454d8b7ed",
                "shasum": ""
            },
            "require": {
                "php": ">=7.3"
            },
            "require-dev": {
                "phpunit/phpunit": "^9.3"
            },
            "suggest": {
                "ext-posix": "*"
            },
            "type": "library",
            "extra": {
                "branch-alias": {
                    "dev-master": "5.1-dev"
                }
            },
            "autoload": {
                "classmap": [
                    "src/"
                ]
            },
            "notification-url": "https://packagist.org/downloads/",
            "license": [
                "BSD-3-Clause"
            ],
            "authors": [
                {
                    "name": "Sebastian Bergmann",
                    "email": "sebastian@phpunit.de"
                }
            ],
            "description": "Provides functionality to handle HHVM/PHP environments",
            "homepage": "http://www.github.com/sebastianbergmann/environment",
            "keywords": [
                "Xdebug",
                "environment",
                "hhvm"
            ],
            "support": {
                "issues": "https://github.com/sebastianbergmann/environment/issues",
                "source": "https://github.com/sebastianbergmann/environment/tree/5.1.5"
            },
            "funding": [
                {
                    "url": "https://github.com/sebastianbergmann",
                    "type": "github"
                }
            ],
            "time": "2023-02-03T06:03:51+00:00"
        },
        {
            "name": "sebastian/exporter",
            "version": "4.0.6",
            "source": {
                "type": "git",
                "url": "https://github.com/sebastianbergmann/exporter.git",
                "reference": "78c00df8f170e02473b682df15bfcdacc3d32d72"
            },
            "dist": {
                "type": "zip",
                "url": "https://api.github.com/repos/sebastianbergmann/exporter/zipball/78c00df8f170e02473b682df15bfcdacc3d32d72",
                "reference": "78c00df8f170e02473b682df15bfcdacc3d32d72",
                "shasum": ""
            },
            "require": {
                "php": ">=7.3",
                "sebastian/recursion-context": "^4.0"
            },
            "require-dev": {
                "ext-mbstring": "*",
                "phpunit/phpunit": "^9.3"
            },
            "type": "library",
            "extra": {
                "branch-alias": {
                    "dev-master": "4.0-dev"
                }
            },
            "autoload": {
                "classmap": [
                    "src/"
                ]
            },
            "notification-url": "https://packagist.org/downloads/",
            "license": [
                "BSD-3-Clause"
            ],
            "authors": [
                {
                    "name": "Sebastian Bergmann",
                    "email": "sebastian@phpunit.de"
                },
                {
                    "name": "Jeff Welch",
                    "email": "whatthejeff@gmail.com"
                },
                {
                    "name": "Volker Dusch",
                    "email": "github@wallbash.com"
                },
                {
                    "name": "Adam Harvey",
                    "email": "aharvey@php.net"
                },
                {
                    "name": "Bernhard Schussek",
                    "email": "bschussek@gmail.com"
                }
            ],
            "description": "Provides the functionality to export PHP variables for visualization",
            "homepage": "https://www.github.com/sebastianbergmann/exporter",
            "keywords": [
                "export",
                "exporter"
            ],
            "support": {
                "issues": "https://github.com/sebastianbergmann/exporter/issues",
                "source": "https://github.com/sebastianbergmann/exporter/tree/4.0.6"
            },
            "funding": [
                {
                    "url": "https://github.com/sebastianbergmann",
                    "type": "github"
                }
            ],
            "time": "2024-03-02T06:33:00+00:00"
        },
        {
            "name": "sebastian/global-state",
            "version": "5.0.7",
            "source": {
                "type": "git",
                "url": "https://github.com/sebastianbergmann/global-state.git",
                "reference": "bca7df1f32ee6fe93b4d4a9abbf69e13a4ada2c9"
            },
            "dist": {
                "type": "zip",
                "url": "https://api.github.com/repos/sebastianbergmann/global-state/zipball/bca7df1f32ee6fe93b4d4a9abbf69e13a4ada2c9",
                "reference": "bca7df1f32ee6fe93b4d4a9abbf69e13a4ada2c9",
                "shasum": ""
            },
            "require": {
                "php": ">=7.3",
                "sebastian/object-reflector": "^2.0",
                "sebastian/recursion-context": "^4.0"
            },
            "require-dev": {
                "ext-dom": "*",
                "phpunit/phpunit": "^9.3"
            },
            "suggest": {
                "ext-uopz": "*"
            },
            "type": "library",
            "extra": {
                "branch-alias": {
                    "dev-master": "5.0-dev"
                }
            },
            "autoload": {
                "classmap": [
                    "src/"
                ]
            },
            "notification-url": "https://packagist.org/downloads/",
            "license": [
                "BSD-3-Clause"
            ],
            "authors": [
                {
                    "name": "Sebastian Bergmann",
                    "email": "sebastian@phpunit.de"
                }
            ],
            "description": "Snapshotting of global state",
            "homepage": "http://www.github.com/sebastianbergmann/global-state",
            "keywords": [
                "global state"
            ],
            "support": {
                "issues": "https://github.com/sebastianbergmann/global-state/issues",
                "source": "https://github.com/sebastianbergmann/global-state/tree/5.0.7"
            },
            "funding": [
                {
                    "url": "https://github.com/sebastianbergmann",
                    "type": "github"
                }
            ],
            "time": "2024-03-02T06:35:11+00:00"
        },
        {
            "name": "sebastian/lines-of-code",
            "version": "1.0.4",
            "source": {
                "type": "git",
                "url": "https://github.com/sebastianbergmann/lines-of-code.git",
                "reference": "e1e4a170560925c26d424b6a03aed157e7dcc5c5"
            },
            "dist": {
                "type": "zip",
                "url": "https://api.github.com/repos/sebastianbergmann/lines-of-code/zipball/e1e4a170560925c26d424b6a03aed157e7dcc5c5",
                "reference": "e1e4a170560925c26d424b6a03aed157e7dcc5c5",
                "shasum": ""
            },
            "require": {
                "nikic/php-parser": "^4.18 || ^5.0",
                "php": ">=7.3"
            },
            "require-dev": {
                "phpunit/phpunit": "^9.3"
            },
            "type": "library",
            "extra": {
                "branch-alias": {
                    "dev-master": "1.0-dev"
                }
            },
            "autoload": {
                "classmap": [
                    "src/"
                ]
            },
            "notification-url": "https://packagist.org/downloads/",
            "license": [
                "BSD-3-Clause"
            ],
            "authors": [
                {
                    "name": "Sebastian Bergmann",
                    "email": "sebastian@phpunit.de",
                    "role": "lead"
                }
            ],
            "description": "Library for counting the lines of code in PHP source code",
            "homepage": "https://github.com/sebastianbergmann/lines-of-code",
            "support": {
                "issues": "https://github.com/sebastianbergmann/lines-of-code/issues",
                "source": "https://github.com/sebastianbergmann/lines-of-code/tree/1.0.4"
            },
            "funding": [
                {
                    "url": "https://github.com/sebastianbergmann",
                    "type": "github"
                }
            ],
            "time": "2023-12-22T06:20:34+00:00"
        },
        {
            "name": "sebastian/object-enumerator",
            "version": "4.0.4",
            "source": {
                "type": "git",
                "url": "https://github.com/sebastianbergmann/object-enumerator.git",
                "reference": "5c9eeac41b290a3712d88851518825ad78f45c71"
            },
            "dist": {
                "type": "zip",
                "url": "https://api.github.com/repos/sebastianbergmann/object-enumerator/zipball/5c9eeac41b290a3712d88851518825ad78f45c71",
                "reference": "5c9eeac41b290a3712d88851518825ad78f45c71",
                "shasum": ""
            },
            "require": {
                "php": ">=7.3",
                "sebastian/object-reflector": "^2.0",
                "sebastian/recursion-context": "^4.0"
            },
            "require-dev": {
                "phpunit/phpunit": "^9.3"
            },
            "type": "library",
            "extra": {
                "branch-alias": {
                    "dev-master": "4.0-dev"
                }
            },
            "autoload": {
                "classmap": [
                    "src/"
                ]
            },
            "notification-url": "https://packagist.org/downloads/",
            "license": [
                "BSD-3-Clause"
            ],
            "authors": [
                {
                    "name": "Sebastian Bergmann",
                    "email": "sebastian@phpunit.de"
                }
            ],
            "description": "Traverses array structures and object graphs to enumerate all referenced objects",
            "homepage": "https://github.com/sebastianbergmann/object-enumerator/",
            "support": {
                "issues": "https://github.com/sebastianbergmann/object-enumerator/issues",
                "source": "https://github.com/sebastianbergmann/object-enumerator/tree/4.0.4"
            },
            "funding": [
                {
                    "url": "https://github.com/sebastianbergmann",
                    "type": "github"
                }
            ],
            "time": "2020-10-26T13:12:34+00:00"
        },
        {
            "name": "sebastian/object-reflector",
            "version": "2.0.4",
            "source": {
                "type": "git",
                "url": "https://github.com/sebastianbergmann/object-reflector.git",
                "reference": "b4f479ebdbf63ac605d183ece17d8d7fe49c15c7"
            },
            "dist": {
                "type": "zip",
                "url": "https://api.github.com/repos/sebastianbergmann/object-reflector/zipball/b4f479ebdbf63ac605d183ece17d8d7fe49c15c7",
                "reference": "b4f479ebdbf63ac605d183ece17d8d7fe49c15c7",
                "shasum": ""
            },
            "require": {
                "php": ">=7.3"
            },
            "require-dev": {
                "phpunit/phpunit": "^9.3"
            },
            "type": "library",
            "extra": {
                "branch-alias": {
                    "dev-master": "2.0-dev"
                }
            },
            "autoload": {
                "classmap": [
                    "src/"
                ]
            },
            "notification-url": "https://packagist.org/downloads/",
            "license": [
                "BSD-3-Clause"
            ],
            "authors": [
                {
                    "name": "Sebastian Bergmann",
                    "email": "sebastian@phpunit.de"
                }
            ],
            "description": "Allows reflection of object attributes, including inherited and non-public ones",
            "homepage": "https://github.com/sebastianbergmann/object-reflector/",
            "support": {
                "issues": "https://github.com/sebastianbergmann/object-reflector/issues",
                "source": "https://github.com/sebastianbergmann/object-reflector/tree/2.0.4"
            },
            "funding": [
                {
                    "url": "https://github.com/sebastianbergmann",
                    "type": "github"
                }
            ],
            "time": "2020-10-26T13:14:26+00:00"
        },
        {
            "name": "sebastian/recursion-context",
            "version": "4.0.5",
            "source": {
                "type": "git",
                "url": "https://github.com/sebastianbergmann/recursion-context.git",
                "reference": "e75bd0f07204fec2a0af9b0f3cfe97d05f92efc1"
            },
            "dist": {
                "type": "zip",
                "url": "https://api.github.com/repos/sebastianbergmann/recursion-context/zipball/e75bd0f07204fec2a0af9b0f3cfe97d05f92efc1",
                "reference": "e75bd0f07204fec2a0af9b0f3cfe97d05f92efc1",
                "shasum": ""
            },
            "require": {
                "php": ">=7.3"
            },
            "require-dev": {
                "phpunit/phpunit": "^9.3"
            },
            "type": "library",
            "extra": {
                "branch-alias": {
                    "dev-master": "4.0-dev"
                }
            },
            "autoload": {
                "classmap": [
                    "src/"
                ]
            },
            "notification-url": "https://packagist.org/downloads/",
            "license": [
                "BSD-3-Clause"
            ],
            "authors": [
                {
                    "name": "Sebastian Bergmann",
                    "email": "sebastian@phpunit.de"
                },
                {
                    "name": "Jeff Welch",
                    "email": "whatthejeff@gmail.com"
                },
                {
                    "name": "Adam Harvey",
                    "email": "aharvey@php.net"
                }
            ],
            "description": "Provides functionality to recursively process PHP variables",
            "homepage": "https://github.com/sebastianbergmann/recursion-context",
            "support": {
                "issues": "https://github.com/sebastianbergmann/recursion-context/issues",
                "source": "https://github.com/sebastianbergmann/recursion-context/tree/4.0.5"
            },
            "funding": [
                {
                    "url": "https://github.com/sebastianbergmann",
                    "type": "github"
                }
            ],
            "time": "2023-02-03T06:07:39+00:00"
        },
        {
            "name": "sebastian/resource-operations",
            "version": "3.0.4",
            "source": {
                "type": "git",
                "url": "https://github.com/sebastianbergmann/resource-operations.git",
                "reference": "05d5692a7993ecccd56a03e40cd7e5b09b1d404e"
            },
            "dist": {
                "type": "zip",
                "url": "https://api.github.com/repos/sebastianbergmann/resource-operations/zipball/05d5692a7993ecccd56a03e40cd7e5b09b1d404e",
                "reference": "05d5692a7993ecccd56a03e40cd7e5b09b1d404e",
                "shasum": ""
            },
            "require": {
                "php": ">=7.3"
            },
            "require-dev": {
                "phpunit/phpunit": "^9.0"
            },
            "type": "library",
            "extra": {
                "branch-alias": {
                    "dev-main": "3.0-dev"
                }
            },
            "autoload": {
                "classmap": [
                    "src/"
                ]
            },
            "notification-url": "https://packagist.org/downloads/",
            "license": [
                "BSD-3-Clause"
            ],
            "authors": [
                {
                    "name": "Sebastian Bergmann",
                    "email": "sebastian@phpunit.de"
                }
            ],
            "description": "Provides a list of PHP built-in functions that operate on resources",
            "homepage": "https://www.github.com/sebastianbergmann/resource-operations",
            "support": {
                "source": "https://github.com/sebastianbergmann/resource-operations/tree/3.0.4"
            },
            "funding": [
                {
                    "url": "https://github.com/sebastianbergmann",
                    "type": "github"
                }
            ],
            "time": "2024-03-14T16:00:52+00:00"
        },
        {
            "name": "sebastian/type",
            "version": "3.2.1",
            "source": {
                "type": "git",
                "url": "https://github.com/sebastianbergmann/type.git",
                "reference": "75e2c2a32f5e0b3aef905b9ed0b179b953b3d7c7"
            },
            "dist": {
                "type": "zip",
                "url": "https://api.github.com/repos/sebastianbergmann/type/zipball/75e2c2a32f5e0b3aef905b9ed0b179b953b3d7c7",
                "reference": "75e2c2a32f5e0b3aef905b9ed0b179b953b3d7c7",
                "shasum": ""
            },
            "require": {
                "php": ">=7.3"
            },
            "require-dev": {
                "phpunit/phpunit": "^9.5"
            },
            "type": "library",
            "extra": {
                "branch-alias": {
                    "dev-master": "3.2-dev"
                }
            },
            "autoload": {
                "classmap": [
                    "src/"
                ]
            },
            "notification-url": "https://packagist.org/downloads/",
            "license": [
                "BSD-3-Clause"
            ],
            "authors": [
                {
                    "name": "Sebastian Bergmann",
                    "email": "sebastian@phpunit.de",
                    "role": "lead"
                }
            ],
            "description": "Collection of value objects that represent the types of the PHP type system",
            "homepage": "https://github.com/sebastianbergmann/type",
            "support": {
                "issues": "https://github.com/sebastianbergmann/type/issues",
                "source": "https://github.com/sebastianbergmann/type/tree/3.2.1"
            },
            "funding": [
                {
                    "url": "https://github.com/sebastianbergmann",
                    "type": "github"
                }
            ],
            "time": "2023-02-03T06:13:03+00:00"
        },
        {
            "name": "sebastian/version",
            "version": "3.0.2",
            "source": {
                "type": "git",
                "url": "https://github.com/sebastianbergmann/version.git",
                "reference": "c6c1022351a901512170118436c764e473f6de8c"
            },
            "dist": {
                "type": "zip",
                "url": "https://api.github.com/repos/sebastianbergmann/version/zipball/c6c1022351a901512170118436c764e473f6de8c",
                "reference": "c6c1022351a901512170118436c764e473f6de8c",
                "shasum": ""
            },
            "require": {
                "php": ">=7.3"
            },
            "type": "library",
            "extra": {
                "branch-alias": {
                    "dev-master": "3.0-dev"
                }
            },
            "autoload": {
                "classmap": [
                    "src/"
                ]
            },
            "notification-url": "https://packagist.org/downloads/",
            "license": [
                "BSD-3-Clause"
            ],
            "authors": [
                {
                    "name": "Sebastian Bergmann",
                    "email": "sebastian@phpunit.de",
                    "role": "lead"
                }
            ],
            "description": "Library that helps with managing the version number of Git-hosted PHP projects",
            "homepage": "https://github.com/sebastianbergmann/version",
            "support": {
                "issues": "https://github.com/sebastianbergmann/version/issues",
                "source": "https://github.com/sebastianbergmann/version/tree/3.0.2"
            },
            "funding": [
                {
                    "url": "https://github.com/sebastianbergmann",
                    "type": "github"
                }
            ],
            "time": "2020-09-28T06:39:44+00:00"
        },
        {
            "name": "symfony/browser-kit",
            "version": "v6.4.19",
            "source": {
                "type": "git",
                "url": "https://github.com/symfony/browser-kit.git",
                "reference": "ce95f3e3239159e7fa3be7690c6ce95a4714637f"
            },
            "dist": {
                "type": "zip",
                "url": "https://api.github.com/repos/symfony/browser-kit/zipball/ce95f3e3239159e7fa3be7690c6ce95a4714637f",
                "reference": "ce95f3e3239159e7fa3be7690c6ce95a4714637f",
                "shasum": ""
            },
            "require": {
                "php": ">=8.1",
                "symfony/dom-crawler": "^5.4|^6.0|^7.0"
            },
            "require-dev": {
                "symfony/css-selector": "^5.4|^6.0|^7.0",
                "symfony/http-client": "^5.4|^6.0|^7.0",
                "symfony/mime": "^5.4|^6.0|^7.0",
                "symfony/process": "^5.4|^6.0|^7.0"
            },
            "type": "library",
            "autoload": {
                "psr-4": {
                    "Symfony\\Component\\BrowserKit\\": ""
                },
                "exclude-from-classmap": [
                    "/Tests/"
                ]
            },
            "notification-url": "https://packagist.org/downloads/",
            "license": [
                "MIT"
            ],
            "authors": [
                {
                    "name": "Fabien Potencier",
                    "email": "fabien@symfony.com"
                },
                {
                    "name": "Symfony Community",
                    "homepage": "https://symfony.com/contributors"
                }
            ],
            "description": "Simulates the behavior of a web browser, allowing you to make requests, click on links and submit forms programmatically",
            "homepage": "https://symfony.com",
            "support": {
                "source": "https://github.com/symfony/browser-kit/tree/v6.4.19"
            },
            "funding": [
                {
                    "url": "https://symfony.com/sponsor",
                    "type": "custom"
                },
                {
                    "url": "https://github.com/fabpot",
                    "type": "github"
                },
                {
                    "url": "https://tidelift.com/funding/github/packagist/symfony/symfony",
                    "type": "tidelift"
                }
            ],
            "time": "2025-02-14T11:23:16+00:00"
        },
        {
            "name": "symfony/css-selector",
            "version": "v6.4.13",
            "source": {
                "type": "git",
                "url": "https://github.com/symfony/css-selector.git",
                "reference": "cb23e97813c5837a041b73a6d63a9ddff0778f5e"
            },
            "dist": {
                "type": "zip",
                "url": "https://api.github.com/repos/symfony/css-selector/zipball/cb23e97813c5837a041b73a6d63a9ddff0778f5e",
                "reference": "cb23e97813c5837a041b73a6d63a9ddff0778f5e",
                "shasum": ""
            },
            "require": {
                "php": ">=8.1"
            },
            "type": "library",
            "autoload": {
                "psr-4": {
                    "Symfony\\Component\\CssSelector\\": ""
                },
                "exclude-from-classmap": [
                    "/Tests/"
                ]
            },
            "notification-url": "https://packagist.org/downloads/",
            "license": [
                "MIT"
            ],
            "authors": [
                {
                    "name": "Fabien Potencier",
                    "email": "fabien@symfony.com"
                },
                {
                    "name": "Jean-François Simon",
                    "email": "jeanfrancois.simon@sensiolabs.com"
                },
                {
                    "name": "Symfony Community",
                    "homepage": "https://symfony.com/contributors"
                }
            ],
            "description": "Converts CSS selectors to XPath expressions",
            "homepage": "https://symfony.com",
            "support": {
                "source": "https://github.com/symfony/css-selector/tree/v6.4.13"
            },
            "funding": [
                {
                    "url": "https://symfony.com/sponsor",
                    "type": "custom"
                },
                {
                    "url": "https://github.com/fabpot",
                    "type": "github"
                },
                {
                    "url": "https://tidelift.com/funding/github/packagist/symfony/symfony",
                    "type": "tidelift"
                }
            ],
            "time": "2024-09-25T14:18:03+00:00"
        },
        {
            "name": "symfony/dom-crawler",
            "version": "v6.4.19",
            "source": {
                "type": "git",
                "url": "https://github.com/symfony/dom-crawler.git",
                "reference": "19073e3e0bb50cbc1cb286077069b3107085206f"
            },
            "dist": {
                "type": "zip",
                "url": "https://api.github.com/repos/symfony/dom-crawler/zipball/19073e3e0bb50cbc1cb286077069b3107085206f",
                "reference": "19073e3e0bb50cbc1cb286077069b3107085206f",
                "shasum": ""
            },
            "require": {
                "masterminds/html5": "^2.6",
                "php": ">=8.1",
                "symfony/polyfill-ctype": "~1.8",
                "symfony/polyfill-mbstring": "~1.0"
            },
            "require-dev": {
                "symfony/css-selector": "^5.4|^6.0|^7.0"
            },
            "type": "library",
            "autoload": {
                "psr-4": {
                    "Symfony\\Component\\DomCrawler\\": ""
                },
                "exclude-from-classmap": [
                    "/Tests/"
                ]
            },
            "notification-url": "https://packagist.org/downloads/",
            "license": [
                "MIT"
            ],
            "authors": [
                {
                    "name": "Fabien Potencier",
                    "email": "fabien@symfony.com"
                },
                {
                    "name": "Symfony Community",
                    "homepage": "https://symfony.com/contributors"
                }
            ],
            "description": "Eases DOM navigation for HTML and XML documents",
            "homepage": "https://symfony.com",
            "support": {
                "source": "https://github.com/symfony/dom-crawler/tree/v6.4.19"
            },
            "funding": [
                {
                    "url": "https://symfony.com/sponsor",
                    "type": "custom"
                },
                {
                    "url": "https://github.com/fabpot",
                    "type": "github"
                },
                {
                    "url": "https://tidelift.com/funding/github/packagist/symfony/symfony",
                    "type": "tidelift"
                }
            ],
            "time": "2025-02-14T17:58:34+00:00"
        },
        {
            "name": "symfony/maker-bundle",
            "version": "v1.63.0",
            "source": {
                "type": "git",
                "url": "https://github.com/symfony/maker-bundle.git",
                "reference": "69478ab39bc303abfbe3293006a78b09a8512425"
            },
            "dist": {
                "type": "zip",
                "url": "https://api.github.com/repos/symfony/maker-bundle/zipball/69478ab39bc303abfbe3293006a78b09a8512425",
                "reference": "69478ab39bc303abfbe3293006a78b09a8512425",
                "shasum": ""
            },
            "require": {
                "doctrine/inflector": "^2.0",
                "nikic/php-parser": "^5.0",
                "php": ">=8.1",
                "symfony/config": "^6.4|^7.0",
                "symfony/console": "^6.4|^7.0",
                "symfony/dependency-injection": "^6.4|^7.0",
                "symfony/deprecation-contracts": "^2.2|^3",
                "symfony/filesystem": "^6.4|^7.0",
                "symfony/finder": "^6.4|^7.0",
                "symfony/framework-bundle": "^6.4|^7.0",
                "symfony/http-kernel": "^6.4|^7.0",
                "symfony/process": "^6.4|^7.0"
            },
            "conflict": {
                "doctrine/doctrine-bundle": "<2.10",
                "doctrine/orm": "<2.15"
            },
            "require-dev": {
                "composer/semver": "^3.0",
                "doctrine/doctrine-bundle": "^2.5.0",
                "doctrine/orm": "^2.15|^3",
                "symfony/http-client": "^6.4|^7.0",
                "symfony/phpunit-bridge": "^6.4.1|^7.0",
                "symfony/security-core": "^6.4|^7.0",
                "symfony/yaml": "^6.4|^7.0",
                "twig/twig": "^3.0|^4.x-dev"
            },
            "type": "symfony-bundle",
            "extra": {
                "branch-alias": {
                    "dev-main": "1.x-dev"
                }
            },
            "autoload": {
                "psr-4": {
                    "Symfony\\Bundle\\MakerBundle\\": "src/"
                }
            },
            "notification-url": "https://packagist.org/downloads/",
            "license": [
                "MIT"
            ],
            "authors": [
                {
                    "name": "Symfony Community",
                    "homepage": "https://symfony.com/contributors"
                }
            ],
            "description": "Symfony Maker helps you create empty commands, controllers, form classes, tests and more so you can forget about writing boilerplate code.",
            "homepage": "https://symfony.com/doc/current/bundles/SymfonyMakerBundle/index.html",
            "keywords": [
                "code generator",
                "dev",
                "generator",
                "scaffold",
                "scaffolding"
            ],
            "support": {
                "issues": "https://github.com/symfony/maker-bundle/issues",
                "source": "https://github.com/symfony/maker-bundle/tree/v1.63.0"
            },
            "funding": [
                {
                    "url": "https://symfony.com/sponsor",
                    "type": "custom"
                },
                {
                    "url": "https://github.com/fabpot",
                    "type": "github"
                },
                {
                    "url": "https://tidelift.com/funding/github/packagist/symfony/symfony",
                    "type": "tidelift"
                }
            ],
            "time": "2025-04-26T01:41:37+00:00"
        },
        {
            "name": "symfony/phpunit-bridge",
            "version": "v7.2.6",
            "source": {
                "type": "git",
                "url": "https://github.com/symfony/phpunit-bridge.git",
                "reference": "6106ae85a0e3ed509d339b7f924788c9cc4e7cfb"
            },
            "dist": {
                "type": "zip",
                "url": "https://api.github.com/repos/symfony/phpunit-bridge/zipball/6106ae85a0e3ed509d339b7f924788c9cc4e7cfb",
                "reference": "6106ae85a0e3ed509d339b7f924788c9cc4e7cfb",
                "shasum": ""
            },
            "require": {
                "php": ">=7.2.5"
            },
            "conflict": {
                "phpunit/phpunit": "<7.5|9.1.2"
            },
            "require-dev": {
                "symfony/deprecation-contracts": "^2.5|^3.0",
                "symfony/error-handler": "^5.4|^6.4|^7.0",
                "symfony/polyfill-php81": "^1.27"
            },
            "bin": [
                "bin/simple-phpunit"
            ],
            "type": "symfony-bridge",
            "extra": {
                "thanks": {
                    "url": "https://github.com/sebastianbergmann/phpunit",
                    "name": "phpunit/phpunit"
                }
            },
            "autoload": {
                "files": [
                    "bootstrap.php"
                ],
                "psr-4": {
                    "Symfony\\Bridge\\PhpUnit\\": ""
                },
                "exclude-from-classmap": [
                    "/Tests/",
                    "/bin/"
                ]
            },
            "notification-url": "https://packagist.org/downloads/",
            "license": [
                "MIT"
            ],
            "authors": [
                {
                    "name": "Nicolas Grekas",
                    "email": "p@tchwork.com"
                },
                {
                    "name": "Symfony Community",
                    "homepage": "https://symfony.com/contributors"
                }
            ],
            "description": "Provides utilities for PHPUnit, especially user deprecation notices management",
            "homepage": "https://symfony.com",
            "support": {
                "source": "https://github.com/symfony/phpunit-bridge/tree/v7.2.6"
            },
            "funding": [
                {
                    "url": "https://symfony.com/sponsor",
                    "type": "custom"
                },
                {
                    "url": "https://github.com/fabpot",
                    "type": "github"
                },
                {
                    "url": "https://tidelift.com/funding/github/packagist/symfony/symfony",
                    "type": "tidelift"
                }
            ],
            "time": "2025-04-09T08:35:42+00:00"
        },
        {
            "name": "symfony/process",
            "version": "v6.4.20",
            "source": {
                "type": "git",
                "url": "https://github.com/symfony/process.git",
                "reference": "e2a61c16af36c9a07e5c9906498b73e091949a20"
            },
            "dist": {
                "type": "zip",
                "url": "https://api.github.com/repos/symfony/process/zipball/e2a61c16af36c9a07e5c9906498b73e091949a20",
                "reference": "e2a61c16af36c9a07e5c9906498b73e091949a20",
                "shasum": ""
            },
            "require": {
                "php": ">=8.1"
            },
            "type": "library",
            "autoload": {
                "psr-4": {
                    "Symfony\\Component\\Process\\": ""
                },
                "exclude-from-classmap": [
                    "/Tests/"
                ]
            },
            "notification-url": "https://packagist.org/downloads/",
            "license": [
                "MIT"
            ],
            "authors": [
                {
                    "name": "Fabien Potencier",
                    "email": "fabien@symfony.com"
                },
                {
                    "name": "Symfony Community",
                    "homepage": "https://symfony.com/contributors"
                }
            ],
            "description": "Executes commands in sub-processes",
            "homepage": "https://symfony.com",
            "support": {
                "source": "https://github.com/symfony/process/tree/v6.4.20"
            },
            "funding": [
                {
                    "url": "https://symfony.com/sponsor",
                    "type": "custom"
                },
                {
                    "url": "https://github.com/fabpot",
                    "type": "github"
                },
                {
                    "url": "https://tidelift.com/funding/github/packagist/symfony/symfony",
                    "type": "tidelift"
                }
            ],
            "time": "2025-03-10T17:11:00+00:00"
        },
        {
            "name": "theseer/tokenizer",
            "version": "1.2.3",
            "source": {
                "type": "git",
                "url": "https://github.com/theseer/tokenizer.git",
                "reference": "737eda637ed5e28c3413cb1ebe8bb52cbf1ca7a2"
            },
            "dist": {
                "type": "zip",
                "url": "https://api.github.com/repos/theseer/tokenizer/zipball/737eda637ed5e28c3413cb1ebe8bb52cbf1ca7a2",
                "reference": "737eda637ed5e28c3413cb1ebe8bb52cbf1ca7a2",
                "shasum": ""
            },
            "require": {
                "ext-dom": "*",
                "ext-tokenizer": "*",
                "ext-xmlwriter": "*",
                "php": "^7.2 || ^8.0"
            },
            "type": "library",
            "autoload": {
                "classmap": [
                    "src/"
                ]
            },
            "notification-url": "https://packagist.org/downloads/",
            "license": [
                "BSD-3-Clause"
            ],
            "authors": [
                {
                    "name": "Arne Blankerts",
                    "email": "arne@blankerts.de",
                    "role": "Developer"
                }
            ],
            "description": "A small library for converting tokenized PHP source code into XML and potentially other formats",
            "support": {
                "issues": "https://github.com/theseer/tokenizer/issues",
                "source": "https://github.com/theseer/tokenizer/tree/1.2.3"
            },
            "funding": [
                {
                    "url": "https://github.com/theseer",
                    "type": "github"
                }
            ],
            "time": "2024-03-03T12:36:25+00:00"
        }
    ],
    "aliases": [],
    "minimum-stability": "stable",
    "stability-flags": [],
    "prefer-stable": true,
    "prefer-lowest": false,
    "platform": {
        "php": ">=8.1",
        "ext-ctype": "*",
        "ext-iconv": "*"
    },
    "platform-dev": [],
    "plugin-api-version": "2.6.0"
}<|MERGE_RESOLUTION|>--- conflicted
+++ resolved
@@ -4,11 +4,7 @@
         "Read more about it at https://getcomposer.org/doc/01-basic-usage.md#installing-dependencies",
         "This file is @generated automatically"
     ],
-<<<<<<< HEAD
-    "content-hash": "0071fac9b0e79d1c6f747c61c987ea3e",
-=======
     "content-hash": "6c377931f85c97b3b7d4e21ef9709735",
->>>>>>> bd77fea6
     "packages": [
         {
             "name": "doctrine/cache",
@@ -1228,7 +1224,6 @@
             "time": "2025-01-24T11:45:48+00:00"
         },
         {
-<<<<<<< HEAD
             "name": "nelmio/cors-bundle",
             "version": "2.5.0",
             "source": {
@@ -1254,7 +1249,6 @@
             "extra": {
                 "branch-alias": {
                     "dev-master": "2.x-dev"
-=======
             "name": "monolog/monolog",
             "version": "3.9.0",
             "source": {
@@ -1316,21 +1310,17 @@
             "extra": {
                 "branch-alias": {
                     "dev-main": "3.x-dev"
->>>>>>> bd77fea6
                 }
             },
             "autoload": {
                 "psr-4": {
-<<<<<<< HEAD
                     "Nelmio\\CorsBundle\\": ""
                 },
                 "exclude-from-classmap": [
                     "/Tests/"
                 ]
-=======
                     "Monolog\\": "src/Monolog"
                 }
->>>>>>> bd77fea6
             },
             "notification-url": "https://packagist.org/downloads/",
             "license": [
@@ -1338,7 +1328,6 @@
             ],
             "authors": [
                 {
-<<<<<<< HEAD
                     "name": "Nelmio",
                     "homepage": "http://nelm.io"
                 },
@@ -1358,7 +1347,6 @@
                 "source": "https://github.com/nelmio/NelmioCorsBundle/tree/2.5.0"
             },
             "time": "2024-06-24T21:25:28+00:00"
-=======
                     "name": "Jordi Boggiano",
                     "email": "j.boggiano@seld.be",
                     "homepage": "https://seld.be"
@@ -1386,7 +1374,6 @@
                 }
             ],
             "time": "2025-03-24T10:02:05+00:00"
->>>>>>> bd77fea6
         },
         {
             "name": "psr/cache",
